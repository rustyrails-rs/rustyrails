--- conflicted
+++ resolved
@@ -149,11 +149,7 @@
     # View the list of supported features at https://www.sea-ql.org/SeaORM/docs/install-and-config/database-and-async-runtime.
     # e.g.
     "runtime-tokio-rustls", # `ASYNC_RUNTIME` feature
-<<<<<<< HEAD
-    "sqlx-postgres", # `DATABASE_DRIVER` feature
-=======
     "sqlx-postgres",        # `DATABASE_DRIVER` feature
->>>>>>> 69da2682
     "sqlx-sqlite",
 ]
 
