--- conflicted
+++ resolved
@@ -85,11 +85,7 @@
 async-trait = { workspace = true }
 
 axum = { workspace = true }
-<<<<<<< HEAD
-axum-extra = { version = "0.9", features = ["cookie", "cookie-private"] }
-=======
-axum-extra = { version = "0.10", features = ["cookie"] }
->>>>>>> 5a346c67
+axum-extra = { version = "0.10", features = ["cookie", "cookie-private"] }
 regex = { workspace = true }
 fs-err = "2.11.0"
 # mailer
