# Loco configuration file documentation

# <snip id="configuration-settings">
settings:
  allow_list:
    - google.com
    - apple.com
# </snip>

# <snip id="configuration-logger">
# Application logging configuration
logger:
  # Enable or disable logging.
  enable: true
  # Enable pretty backtrace (sets RUST_BACKTRACE=1)
  pretty_backtrace: true
  # Log level, options: trace, debug, info, warn or error.
  level: debug
  # Define the logging format. options: compact, pretty or json
  format: compact
  # By default the logger has filtering only logs that came from your code or logs that came from `loco` framework. to see all third party libraries
  # Uncomment the line below to override to see all third party libraries you can enable this config and override the logger filters.
  # override_filter: trace
# </snip>

# Web server configuration
# <snip id="configuration-server">
server:
  # Port on which the server will listen. the server binding is 0.0.0.0:{PORT}
  port: {{get_env(name="NODE_PORT", default=5150)}}
  # The UI hostname or IP address that mailers will point to.
  host: http://localhost
<<<<<<< HEAD
  # Out of the box middleware configuration. to disable middleware you can changed the `enable` field to `false` of comment the middleware block
  # </snip>
  middlewares:
    # Allows to limit the payload size request. payload that bigger than this file will blocked the request.
    limit_payload:
      # Enable/Disable the middleware.
      enable: true
      # the limit size. can be b,kb,kib,mb,mib,gb,gib
      body_limit: 5mb
    # set secure headers
    secure_headers:
      preset: github
      overrides: 
        # this allows you to use HTMX, and has unsafe-inline. Remove or consider in production 
        "Content-Security-Policy": "default-src 'self' https:; font-src 'self' https: data:; img-src 'self' https: data:; object-src 'none'; script-src 'unsafe-inline' 'self' https:; style-src 'self' https: 'unsafe-inline'"
    # Generating a unique request ID and enhancing logging with additional information such as the start and completion of request processing, latency, status code, and other request details.
    logger:
      # Enable/Disable the middleware.
      enable: true
    # when your code is panicked, the request still returns 500 status code.
    catch_panic:
      # Enable/Disable the middleware.
      enable: true
    # Timeout for incoming requests middleware. requests that take more time from the configuration will cute and 408 status code will returned.
    timeout_request:
      # Enable/Disable the middleware.
      enable: true
      # Duration time in milliseconds.
      timeout: 5000
    compression:
      # Enable/Disable the middleware.
      enable: true
    static_assets:
      enable: true
      must_exist: true
      precompressed: true
      folder:
        path: assets
      fallback: index.html
    cors:
      enable: true
    request_context:
      enable: true
      session_config:
        name: session
        http_only: true
        same_site:
          type: Lax
        expiry: 3600
        secure: false
        path: /
      # domain: ""
      session_store:
        type: Cookie
        value:
          private_key: [219, 25, 129, 200, 66, 52, 72, 66, 249, 60, 206, 40, 77, 150, 2, 8, 30, 192, 221, 5, 243, 74, 17, 172, 109, 96, 218, 46, 235, 118, 131, 150, 224, 205, 55, 147, 45, 151, 245, 23, 250, 48, 133, 115, 105, 252, 193, 15, 162, 167, 77, 189, 169, 91, 205, 172, 120, 254, 136, 111, 167, 161, 255, 107]



        # Set the value of the [`Access-Control-Allow-Origin`][mdn] header
        # allow_origins:
        #   - https://loco.rs
        # Set the value of the [`Access-Control-Allow-Headers`][mdn] header
        # allow_headers:
        # - Content-Type
        # Set the value of the [`Access-Control-Allow-Methods`][mdn] header
        # allow_methods:
        #   - POST
        # Set the value of the [`Access-Control-Max-Age`][mdn] header in seconds
      # max_age: 3600
=======
# </snip>
>>>>>>> 419b2e22

# Worker Configuration
workers:
  # specifies the worker mode. Options:
  #   - BackgroundQueue - Workers operate asynchronously in the background, processing queued.
  #   - ForegroundBlocking - Workers operate in the foreground and block until tasks are completed.
  #   - BackgroundAsync - Workers operate asynchronously in the background, processing tasks with async capabilities.
  mode: BackgroundQueue

# Mailer Configuration.
# <snip id="configuration-mailer">
mailer:
  # SMTP mailer configuration.
  smtp:
    # Enable/Disable smtp mailer.
    enable: true
    # SMTP server host. e.x localhost, smtp.gmail.com
    host: {{get_env(name="MAILER_HOST", default="localhost")}}
    # SMTP server port
    port: 1025
    # Use secure connection (SSL/TLS).
    secure: false
    # auth:
    #   user:
    #   password:
# </snip>

# Initializers Configuration
# initializers:
#  oauth2:
#    authorization_code: # Authorization code grant type
#      - client_identifier: google # Identifier for the OAuth2 provider. Replace 'google' with your provider's name if different, must be unique within the oauth2 config.
#        ... other fields

# Database Configuration
# <snip id="configuration-database">
database:
  # Database connection URI
  uri: {{get_env(name="DATABASE_URL", default="postgres://loco:loco@localhost:5432/loco_app")}}
  # When enabled, the sql query will be logged.
  enable_logging: false
  # Set the timeout duration when acquiring a connection.
  connect_timeout: 500
  # Set the idle duration before closing a connection.
  idle_timeout: 500
  # Minimum number of connections for a pool.
  min_connections: 1
  # Maximum number of connections for a pool.
  max_connections: 1
  # Run migration up when application loaded
  auto_migrate: true
  # Truncate database when application loaded. This is a dangerous operation, make sure that you using this flag only on dev environments or test mode
  dangerously_truncate: false
  # Recreating schema when application loaded.  This is a dangerous operation, make sure that you using this flag only on dev environments or test mode
  dangerously_recreate: false
# </snip>

# Queue Configuration
# <snip id="configuration-queue">
queue:
  kind: Redis
  # Redis connection URI
  uri: {{get_env(name="REDIS_URL", default="redis://127.0.0.1")}}
  # Dangerously flush all data in Redis on startup. dangerous operation, make sure that you using this flag only on dev environments or test mode
  dangerously_flush: false
# </snip>

# Authentication Configuration
# <snip id="configuration-auth">
auth:
  # JWT authentication
  jwt:
    # Secret key for token generation and verification
    secret: PqRwLF2rhHe8J22oBeHy
    # Token expiration time in seconds
    expiration: 604800 # 7 days
# </snip>

# Scheduler Jobs Configuration
# <snip id="configuration-scheduler">
scheduler:
  # Location of shipping the command stdout and stderr.
  output: stdout
  # A list of jobs to be scheduled.
  jobs:
    # The name of the job.
    write_content:
      # by default false meaning executing the the run value as a task. if true execute the run value as shell command
      shell: true
      # command to run
      run: "echo loco >> ./scheduler.txt"
      # The cron expression that defines the job's schedule. 
      schedule: run every 1 second
      output: silent
      tags: ['base', 'infra']

    run_task:
      run: "foo"
      schedule: "at 10:00 am"

    list_if_users:
      run: "user_report"
      shell: true
      schedule: "* 2 * * * *"
      tags: ['base', 'users']
# </snip><|MERGE_RESOLUTION|>--- conflicted
+++ resolved
@@ -30,80 +30,7 @@
   port: {{get_env(name="NODE_PORT", default=5150)}}
   # The UI hostname or IP address that mailers will point to.
   host: http://localhost
-<<<<<<< HEAD
-  # Out of the box middleware configuration. to disable middleware you can changed the `enable` field to `false` of comment the middleware block
-  # </snip>
-  middlewares:
-    # Allows to limit the payload size request. payload that bigger than this file will blocked the request.
-    limit_payload:
-      # Enable/Disable the middleware.
-      enable: true
-      # the limit size. can be b,kb,kib,mb,mib,gb,gib
-      body_limit: 5mb
-    # set secure headers
-    secure_headers:
-      preset: github
-      overrides: 
-        # this allows you to use HTMX, and has unsafe-inline. Remove or consider in production 
-        "Content-Security-Policy": "default-src 'self' https:; font-src 'self' https: data:; img-src 'self' https: data:; object-src 'none'; script-src 'unsafe-inline' 'self' https:; style-src 'self' https: 'unsafe-inline'"
-    # Generating a unique request ID and enhancing logging with additional information such as the start and completion of request processing, latency, status code, and other request details.
-    logger:
-      # Enable/Disable the middleware.
-      enable: true
-    # when your code is panicked, the request still returns 500 status code.
-    catch_panic:
-      # Enable/Disable the middleware.
-      enable: true
-    # Timeout for incoming requests middleware. requests that take more time from the configuration will cute and 408 status code will returned.
-    timeout_request:
-      # Enable/Disable the middleware.
-      enable: true
-      # Duration time in milliseconds.
-      timeout: 5000
-    compression:
-      # Enable/Disable the middleware.
-      enable: true
-    static_assets:
-      enable: true
-      must_exist: true
-      precompressed: true
-      folder:
-        path: assets
-      fallback: index.html
-    cors:
-      enable: true
-    request_context:
-      enable: true
-      session_config:
-        name: session
-        http_only: true
-        same_site:
-          type: Lax
-        expiry: 3600
-        secure: false
-        path: /
-      # domain: ""
-      session_store:
-        type: Cookie
-        value:
-          private_key: [219, 25, 129, 200, 66, 52, 72, 66, 249, 60, 206, 40, 77, 150, 2, 8, 30, 192, 221, 5, 243, 74, 17, 172, 109, 96, 218, 46, 235, 118, 131, 150, 224, 205, 55, 147, 45, 151, 245, 23, 250, 48, 133, 115, 105, 252, 193, 15, 162, 167, 77, 189, 169, 91, 205, 172, 120, 254, 136, 111, 167, 161, 255, 107]
-
-
-
-        # Set the value of the [`Access-Control-Allow-Origin`][mdn] header
-        # allow_origins:
-        #   - https://loco.rs
-        # Set the value of the [`Access-Control-Allow-Headers`][mdn] header
-        # allow_headers:
-        # - Content-Type
-        # Set the value of the [`Access-Control-Allow-Methods`][mdn] header
-        # allow_methods:
-        #   - POST
-        # Set the value of the [`Access-Control-Max-Age`][mdn] header in seconds
-      # max_age: 3600
-=======
 # </snip>
->>>>>>> 419b2e22
 
 # Worker Configuration
 workers:
@@ -121,7 +48,7 @@
     # Enable/Disable smtp mailer.
     enable: true
     # SMTP server host. e.x localhost, smtp.gmail.com
-    host: {{get_env(name="MAILER_HOST", default="localhost")}}
+    host: {{ get_env(name="MAILER_HOST", default="localhost") }}
     # SMTP server port
     port: 1025
     # Use secure connection (SSL/TLS).
@@ -166,7 +93,7 @@
 queue:
   kind: Redis
   # Redis connection URI
-  uri: {{get_env(name="REDIS_URL", default="redis://127.0.0.1")}}
+  uri: {{ get_env(name="REDIS_URL", default="redis://127.0.0.1") }}
   # Dangerously flush all data in Redis on startup. dangerous operation, make sure that you using this flag only on dev environments or test mode
   dangerously_flush: false
 # </snip>
