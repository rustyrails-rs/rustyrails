```console
$ demo_app-cli 
? 2
The one-person framework for Rust

Usage: demo_app-cli [OPTIONS] <COMMAND>

Commands:
  start       Start an app
  db          Perform DB operations
  routes      Describe all application endpoints
  middleware  Describe all application middlewares
  task        Run a custom task
  jobs        Managing jobs queue
  scheduler   Run the scheduler
  generate    code generation creates a set of files and code templates based on a predefined set of rules
  doctor      Validate and diagnose configurations
  version     Display the app version
  watch       Watch and restart the app
  help        Print this message or the help of the given subcommand(s)

Options:
  -e, --environment <ENVIRONMENT>  Specify the environment [default: development]
  -h, --help                       Print help
  -V, --version                    Print version

```

```console 
$ demo_app-cli db
? 2
Perform DB operations

Usage: demo_app-cli db [OPTIONS] <COMMAND>

Commands:
  create    Create schema
  migrate   Migrate schema (up)
  down      Run one down migration, or add a number to run multiple down migrations (i.e. `down 2`)
  reset     Drop all tables, then reapply all migrations
  status    Migration status
  entities  Generate entity .rs files from database schema
  truncate  Truncate data in tables (without dropping)
  seed      Seed your database with initial data or dump tables to files
  help      Print this message or the help of the given subcommand(s)

Options:
  -e, --environment <ENVIRONMENT>  Specify the environment [default: development]
  -h, --help                       Print help
  -V, --version                    Print version

```

```console
$ demo_app-cli generate
? 2
code generation creates a set of files and code templates based on a predefined set of rules

Usage: demo_app-cli generate [OPTIONS] <COMMAND>

Commands:
  model       Generates a new model file for defining the data structure of your application, and test file logic
  migration   Generates a new migration file
  scaffold    Generates a CRUD scaffold, model and controller
  controller  Generate a new controller with the given controller name, and test file
  task        Generate a Task based on the given name
  scheduler   Generate a scheduler jobs configuration template
  worker      Generate worker
  mailer      Generate mailer
  deployment  Generate a deployment infrastructure
  help        Print this message or the help of the given subcommand(s)

Options:
  -e, --environment <ENVIRONMENT>  Specify the environment [default: development]
  -h, --help                       Print help
  -V, --version                    Print version

```

```console 
$ LOCO_ENV=test demo_app-cli task
foo                           [run foo task]
seed_data                     [Task for seeding data]
user_report                   [output a user report]

```

```console
$ demo_app-cli routes --environment test
<<<<<<< HEAD
[GET] /_health
[GET] /_ping
[POST] /auth/forgot
[POST] /auth/login
[POST] /auth/register
[POST] /auth/reset
[POST] /auth/verify
[GET] /cache
[GET] /cache/get_or_insert
[POST] /cache/insert
[GET] /mylayer/admin
[GET] /mylayer/echo
[GET] /mylayer/user
[GET] /mysession
[POST] /mysession/request_context
[GET] /mysession/request_context
[GET] /notes
[POST] /notes
[GET] /notes/:id
[DELETE] /notes/:id
[POST] /notes/:id
[GET] /response/album
[GET] /response/empty
[GET] /response/empty_json
[GET] /response/etag
[GET] /response/html
[GET] /response/json
[GET] /response/redirect
[GET] /response/render_with_status_code
[GET] /response/set_cookie
[GET] /response/text
[POST] /upload/file
[POST] /user/convert/admin
[POST] /user/convert/user
[GET] /user/current
[GET] /user/current_api_key
[GET] /view-engine/hello
[GET] /view-engine/home
[GET] /view-engine/simple
=======
/_health
  └─ GET	/_health
/_ping
  └─ GET	/_ping
/auth
  ├─ POST	/auth/forgot
  ├─ POST	/auth/login
  ├─ POST	/auth/register
  ├─ POST	/auth/reset
  └─ POST	/auth/verify
/cache
  ├─ GET	/cache
  ├─ GET	/cache/get_or_insert
  └─ POST	/cache/insert
/mylayer
  ├─ GET	/mylayer/admin
  ├─ GET	/mylayer/echo
  └─ GET	/mylayer/user
/mysession
  └─ GET	/mysession
/notes
  ├─ GET	/notes
  │  POST	/notes
  │
  ├─ GET	/notes/:id
  │  POST	/notes/:id
  └─ DELETE	/notes/:id
/response
  ├─ GET	/response/album
  ├─ GET	/response/empty
  ├─ GET	/response/empty_json
  ├─ GET	/response/etag
  ├─ GET	/response/html
  ├─ GET	/response/json
  ├─ GET	/response/redirect
  ├─ GET	/response/render_with_status_code
  ├─ GET	/response/set_cookie
  └─ GET	/response/text
/upload
  └─ POST	/upload/file
/user
  ├─ POST	/user/convert/admin
  ├─ POST	/user/convert/user
  ├─ GET	/user/current
  └─ GET	/user/current_api_key
/view-engine
  ├─ GET	/view-engine/hello
  ├─ GET	/view-engine/home
  └─ GET	/view-engine/simple
>>>>>>> 337ced44

```

```console 
$ demo_app-cli doctor
[..][0m [34mDEBUG[0m [1mapp[0m: [2mloco_rs::bgworker[0m[2m:[0m job queue ping requested [2m[3menvironment[0m[2m=[0mdevelopment[0m
✅ SeaORM CLI is installed
✅ DB connection: success
✅ redis queue: queue connection: success
✅ Dependencies
✅ Loco version: latest

```

```console 
$ LOCO_ENV=test demo_app-cli db reset

```

```console 
$ LOCO_ENV=teste2e demo_app-cli db migrate
[..][0m [32m INFO[0m [1mapp[0m: [2mloco_rs::config[0m[2m:[0m loading environment from [3mselected_path[0m[2m=[0m"config/teste2e.yaml" [2m[3menvironment[0m[2m=[0mteste2e[0m
[..][0m [33m WARN[0m [1mapp[0m: [2mloco_rs::boot[0m[2m:[0m migrate: [2m[3menvironment[0m[2m=[0mteste2e[0m
[..][0m [32m INFO[0m [1mapp[0m: [2msea_orm_migration::migrator[0m[2m:[0m Applying all pending migrations [2m[3menvironment[0m[2m=[0mteste2e[0m
[..][0m [32m INFO[0m [1mapp[0m: [2msea_orm_migration::migrator[0m[2m:[0m No pending migrations [2m[3menvironment[0m[2m=[0mteste2e[0m

```

```console 
$ LOCO_ENV=teste2e demo_app-cli db status
[..][0m [32m INFO[0m [1mapp[0m: [2mloco_rs::config[0m[2m:[0m loading environment from [3mselected_path[0m[2m=[0m"config/teste2e.yaml" [2m[3menvironment[0m[2m=[0mteste2e[0m
[..][0m [33m WARN[0m [1mapp[0m: [2mloco_rs::boot[0m[2m:[0m status: [2m[3menvironment[0m[2m=[0mteste2e[0m
[..][0m [32m INFO[0m [1mapp[0m: [2msea_orm_migration::migrator[0m[2m:[0m Checking migration status [2m[3menvironment[0m[2m=[0mteste2e[0m
[..][0m [32m INFO[0m [1mapp[0m: [2msea_orm_migration::migrator[0m[2m:[0m Migration 'm20220101_000001_users'... Applied [2m[3menvironment[0m[2m=[0mteste2e[0m
[..][0m [32m INFO[0m [1mapp[0m: [2msea_orm_migration::migrator[0m[2m:[0m Migration 'm20231103_114510_notes'... Applied [2m[3menvironment[0m[2m=[0mteste2e[0m
[..][0m [32m INFO[0m [1mapp[0m: [2msea_orm_migration::migrator[0m[2m:[0m Migration 'm20240416_071825_roles'... Applied [2m[3menvironment[0m[2m=[0mteste2e[0m
[..][0m [32m INFO[0m [1mapp[0m: [2msea_orm_migration::migrator[0m[2m:[0m Migration 'm20240416_082115_users_roles'... Applied [2m[3menvironment[0m[2m=[0mteste2e[0m

```<|MERGE_RESOLUTION|>--- conflicted
+++ resolved
@@ -87,47 +87,6 @@
 
 ```console
 $ demo_app-cli routes --environment test
-<<<<<<< HEAD
-[GET] /_health
-[GET] /_ping
-[POST] /auth/forgot
-[POST] /auth/login
-[POST] /auth/register
-[POST] /auth/reset
-[POST] /auth/verify
-[GET] /cache
-[GET] /cache/get_or_insert
-[POST] /cache/insert
-[GET] /mylayer/admin
-[GET] /mylayer/echo
-[GET] /mylayer/user
-[GET] /mysession
-[POST] /mysession/request_context
-[GET] /mysession/request_context
-[GET] /notes
-[POST] /notes
-[GET] /notes/:id
-[DELETE] /notes/:id
-[POST] /notes/:id
-[GET] /response/album
-[GET] /response/empty
-[GET] /response/empty_json
-[GET] /response/etag
-[GET] /response/html
-[GET] /response/json
-[GET] /response/redirect
-[GET] /response/render_with_status_code
-[GET] /response/set_cookie
-[GET] /response/text
-[POST] /upload/file
-[POST] /user/convert/admin
-[POST] /user/convert/user
-[GET] /user/current
-[GET] /user/current_api_key
-[GET] /view-engine/hello
-[GET] /view-engine/home
-[GET] /view-engine/simple
-=======
 /_health
   └─ GET	/_health
 /_ping
@@ -177,7 +136,6 @@
   ├─ GET	/view-engine/hello
   ├─ GET	/view-engine/home
   └─ GET	/view-engine/simple
->>>>>>> 337ced44
 
 ```
 
