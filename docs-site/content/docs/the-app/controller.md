--- conflicted
+++ resolved
@@ -12,19 +12,17 @@
 lead = ""
 toc = true
 top = false
-flair = []
+flair =[]
 +++
 
-`Loco` is a framework that wraps around [axum](https://crates.io/crates/axum), offering a straightforward approach to
-manage routes, middlewares, authentication, and more right out of the box. At any point, you can leverage the powerful
-axum Router and extend it with your custom middlewares and routes.
+`Loco` is a framework that wraps around [axum](https://crates.io/crates/axum), offering a straightforward approach to manage routes, middlewares, authentication, and more right out of the box. At any point, you can leverage the powerful axum Router and extend it with your custom middlewares and routes.
 
 # Controllers and Routing
 
+
 ## Adding a controller
 
-Provides a convenient code generator to simplify the creation of a starter controller connected to your project.
-Additionally, a test file is generated, enabling easy testing of your controller.
+Provides a convenient code generator to simplify the creation of a starter controller connected to your project. Additionally, a test file is generated, enabling easy testing of your controller.
 
 Generate a controller:
 
@@ -32,8 +30,8 @@
 $ cargo loco generate controller [OPTIONS] <CONTROLLER_NAME>
 ```
 
-After generating the controller, navigate to the created file in `src/controllers` to view the controller endpoints. You
-can also check the testing (in folder tests/requests) documentation for testing this controller.
+After generating the controller, navigate to the created file in `src/controllers` to view the controller endpoints. You can also check the testing (in folder tests/requests) documentation for testing this controller.
+
 
 ### Displaying active routes
 
@@ -59,32 +57,31 @@
 
 This command will provide you with a comprehensive overview of the controllers currently registered in your system.
 
+
 ## Adding state
 
-Your app context and state is held in `AppContext` and is what Loco provides and sets up for you. There are cases where
-you'd want to load custom data,
+Your app context and state is held in `AppContext` and is what Loco provides and sets up for you. There are cases where you'd want to load custom data,
 logic, or entities when the app starts and be available to use in all controllers.
 
-You could do that by using Axum's `Extension`. Here's an example for loading an LLM model, which is a time consuming
-task, and then providing it to a controller endpoint, where its already loaded, and fresh for use.
+You could do that by using Axum's `Extension`. Here's an example for loading an LLM model, which is a time consuming task, and then providing it to a controller endpoint, where its already loaded, and fresh for use.
 
 First, add a lifecycle hook in `src/app.rs`:
 
 ```rust
     // in src/app.rs, in your Hooks trait impl override the `after_routes` hook:
 
-async fn after_routes(router: axum::Router, _ctx: &AppContext) -> Result<axum::Router> {
-    // cache should reside at: ~/.cache/huggingface/hub
-    println!("loading model");
-    let model = Llama::builder()
-        .with_source(LlamaSource::llama_7b_code())
-        .build()
-        .unwrap();
-    println!("model ready");
-    let st = Arc::new(RwLock::new(model));
-
-    Ok(router.layer(Extension(st)))
-}
+    async fn after_routes(router: axum::Router, _ctx: &AppContext) -> Result<axum::Router> {
+        // cache should reside at: ~/.cache/huggingface/hub
+        println!("loading model");
+        let model = Llama::builder()
+            .with_source(LlamaSource::llama_7b_code())
+            .build()
+            .unwrap();
+        println!("model ready");
+        let st = Arc::new(RwLock::new(model));
+
+        Ok(router.layer(Extension(st)))
+    }
 ```
 
 Next, consume this state extension anywhere you like. Here's an example controller endpoint:
@@ -99,14 +96,13 @@
 
 ## Routes in Controllers
 
-Controllers define Loco routes capabilities. In the example below, a controller creates one GET endpoint and one POST
-endpoint:
+Controllers define Loco routes capabilities. In the example below, a controller creates one GET endpoint and one POST endpoint:
 
 ```rust
 use axum::routing::{get, post};
 Routes::new()
-.add("/", get(hello))
-.add("/echo", post(echo))
+    .add("/", get(hello))
+    .add("/echo", post(echo))
 ```
 
 You can also define a `prefix` for all routes in a controller using the `prefix` function.
@@ -127,8 +123,8 @@
 // use `render` for a builder interface for more involved responses. you can still terminate with
 // `json`, `html`, or `text`
 format::render()
-.etag("foobar") ?
-.json(Entity::find().all( & ctx.db).await?)
+    .etag("foobar")?
+    .json(Entity::find().all(&ctx.db).await?)
 ```
 
 ### Content type aware responses
@@ -156,6 +152,7 @@
 
 Here is a case where you might want to both render differently based on
 different formats AND ALSO, render differently based on kinds of errors you got.
+
 
 ```rust
 pub async fn get_one(
@@ -196,16 +193,14 @@
 }
 ```
 
-Here, we also "centralize" our error handling by first wrapping the workflow in a function, and grabbing the result
-type.
+Here, we also "centralize" our error handling by first wrapping the workflow in a function, and grabbing the result type.
 
 Next we create a 2 level match to:
 
 1. Match the result type
 2. Match the format type
 
-Where we lack the knowledge for handling, we just return the error as-is and let the framework render out default
-errors.
+Where we lack the knowledge for handling, we just return the error as-is and let the framework render out default errors.
 
 ## Creating a Controller Manually
 
@@ -225,7 +220,6 @@
 // src/app.rs
 
 pub struct App;
-
 #[async_trait]
 impl Hooks for App {
     fn routes() -> AppRoutes {
@@ -240,18 +234,12 @@
 # Middleware
 
 ### Authentication
-
-In the `Loco` framework, middleware plays a crucial role in authentication. `Loco` supports various authentication
-methods, including JSON Web Token (JWT) and API Key authentication. This section outlines how to configure and use
-authentication middleware in your application.
+In the `Loco` framework, middleware plays a crucial role in authentication. `Loco` supports various authentication methods, including JSON Web Token (JWT) and API Key authentication. This section outlines how to configure and use authentication middleware in your application.
 
 #### JSON Web Token (JWT)
 
 ##### Configuration
-
-By default, Loco uses Bearer authentication for JWT. However, you can customize this behavior in the configuration file
-under the auth.jwt section.
-
+By default, Loco uses Bearer authentication for JWT. However, you can customize this behavior in the configuration file under the auth.jwt section.
 * *Bearer Authentication:* Keep the configuration blank or explicitly set it as follows:
   ```yaml
   # Authentication Configuration
@@ -285,10 +273,7 @@
   ```
 
 ##### Usage
-
-In your controller parameters, use `auth::JWT` for authentication. This triggers authentication validation based on the
-configured settings.
-
+In your controller parameters, use `auth::JWT` for authentication. This triggers authentication validation based on the configured settings.
 ```rust
 use loco_rs::prelude::*;
 
@@ -299,14 +284,10 @@
     // Your implementation here
 }
 ```
-
 Additionally, you can fetch the current user by replacing auth::JWT with `auth::ApiToken<users::Model>`.
 
 #### API Key
-
-For API Key authentication, use auth::ApiToken. This middleware validates the API key against the user database record
-and loads the corresponding user into the authentication parameter.
-
+For API Key authentication, use auth::ApiToken. This middleware validates the API key against the user database record and loads the corresponding user into the authentication parameter.
 ```rust
 use loco_rs::prelude::*;
 
@@ -320,25 +301,23 @@
 
 ## Compression
 
-`Loco` leverages [CompressionLayer](https://docs.rs/tower-http/0.5.0/tower_http/compression/index.html) to enable
-a `one click` solution.
+`Loco` leverages [CompressionLayer](https://docs.rs/tower-http/0.5.0/tower_http/compression/index.html) to enable a `one click` solution.
 
 To enable response compression, based on `accept-encoding` request header, simply edit the configuration as follows:
 
 ```yaml
 #...
-middlewares:
-  compression:
-    enable: true
+  middlewares:
+    compression:
+      enable: true
 ```
 
 Doing so will compress each response and set `content-encoding` response header accordingly.
 
 ## Precompressed assets
 
-`Loco`
-leverages [ServeDir::precompressed_gzip](https://docs.rs/tower-http/latest/tower_http/services/struct.ServeDir.html#method.precompressed_gzip)
-to enable a `one click` solution of serving pre compressed assets.
+
+`Loco` leverages [ServeDir::precompressed_gzip](https://docs.rs/tower-http/latest/tower_http/services/struct.ServeDir.html#method.precompressed_gzip) to enable a `one click` solution of serving pre compressed assets.
 
 If a static assets exists on the disk as a `.gz` file, `Loco` will serve it instead of compressing it on the fly.
 
@@ -393,28 +372,10 @@
 
 # Pagination
 
-In many scenarios, when querying data and returning responses to users, pagination is crucial. In `Loco`, we provide a
-straightforward method to paginate your data and maintain a consistent pagination response schema for your API
-responses.
+In many scenarios, when querying data and returning responses to users, pagination is crucial. In `Loco`, we provide a straightforward method to paginate your data and maintain a consistent pagination response schema for your API responses.
 
 ## Using pagination
 
-<<<<<<< HEAD
-```rust
-use loco_rs::prelude::*;
-
-let pagination_query = model::query::PaginationQuery {
-page_size: 100,
-page: 1,
-};
-
-let condition = model::query::dsl::condition().contains(notes::Column::Title, "loco");
-let paginated_notes = model::query::exec::paginate(
-& ctx.db,
-notes::Entity::find(),
-Some(condition.build()),
-& pagination_query,
-=======
 ```rust
 use loco_rs::prelude::*;
 
@@ -437,7 +398,6 @@
     notes::Entity::find(),
     Some(condition.build()),
     &pagination_query,
->>>>>>> a2457173
 )
 .await?;
 ```
@@ -448,18 +408,10 @@
 - Call the paginate function.
 
 ### Pagination view
-<<<<<<< HEAD
-
-After creating getting the `paginated_notes` in the previous example, you can choose which fileds from the model you
-want to return and keep the same pagination response in all your different data responses.
-=======
 After creating getting the `paginated_notes` in the previous example, you can choose which fields from the model you want to return and keep the same pagination response in all your different data responses.
 
 Define the data you're returning to the user in Loco views. If you're not familiar with views, refer to the [documentation](@/docs/the-app/views.md) for more context.
->>>>>>> a2457173
-
-Define the data you're returning to the user in Loco views. If you're not familiar with views, refer to
-the [documentation]((@/docs/the-app/views.md)) for more context.
+
 
 Create a notes view file in `src/view/notes` with the following code:
 
@@ -511,13 +463,11 @@
 }
 ```
 
-# Testing
-
-When testing controllers, the goal is to call the router's controller endpoint and verify the HTTP response, including
-the status code, response content, headers, and more.
-
-To initialize a test request, use `testing::request`, which prepares your app routers, providing the request instance
-and the application context.
+
+# Testing 
+When testing controllers, the goal is to call the router's controller endpoint and verify the HTTP response, including the status code, response content, headers, and more.
+
+To initialize a test request, use `testing::request`, which prepares your app routers, providing the request instance and the application context.
 
 In the following example, we have a POST endpoint that returns the data sent in the POST request.
 
@@ -536,7 +486,7 @@
 
         assert_debug_snapshot!((response.status_code(), response.text()));
     })
-        .await;
+    .await;
 }
 ```
 
