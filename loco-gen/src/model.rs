--- conflicted
+++ resolved
@@ -5,13 +5,9 @@
 use rrgen::RRgen;
 use serde_json::json;
 
-<<<<<<< HEAD
-use crate::{get_mappings, render_template, AppInfo, Error, GenerateResults, Result};
-=======
 use crate::{
     get_mappings, infer::parse_field_type, render_template, AppInfo, Error, GenerateResults, Result,
 };
->>>>>>> 5a346c67
 
 /// skipping some fields from the generated models.
 /// For example, the `created_at` and `updated_at` fields are automatically
