//! Base Middleware for Loco Application
//!
//! This module defines the various middleware components that Loco provides.
//! Each middleware is responsible for handling different aspects of request
//! processing, such as authentication, logging, CORS, compression, and error
//! handling. The middleware can be easily configured and applied to the
//! application's router.

#[cfg(all(feature = "auth_jwt", feature = "with-db"))]
pub mod auth;
pub mod catch_panic;
pub mod compression;
pub mod cors;
pub mod etag;
pub mod fallback;
pub mod format;
pub mod limit_payload;
pub mod logger;
pub mod powered_by;
pub mod remote_ip;
pub mod request_context;
pub mod request_id;
pub mod secure_headers;
pub mod static_assets;
pub mod timeout;

use axum::Router as AXRouter;
use limit_payload::LimitPayload;
use serde::{Deserialize, Serialize};

use crate::{app::AppContext, environment::Environment, Result};

/// Trait representing the behavior of middleware components in the application.
/// When implementing a new middleware, make sure to go over this checklist:
/// * The name of the middleware should be an ID that is similar to the field
///   name in configuration (look at how `serde` calls it)
/// * Default value implementation should be paired with `serde` default
///   handlers and default serialization implementation. Which means deriving
///   `Default` will _not_ work. You can use `serde_json` and serialize a new
///   config from an empty value, which will cause `serde` default value
///   handlers to kick in.
/// * If you need completely blank values for configuration (for example for
///   testing), implement an `::empty() -> Self` call ad-hoc.
pub trait MiddlewareLayer {
    /// Returns the name of the middleware.
    /// This should match the name of the property in the containing
    /// `middleware` section in configuration (as named by `serde`)
    fn name(&self) -> &'static str;

    /// Returns whether the middleware is enabled or not.
    /// If the middleware is switchable, take this value from a configuration
    /// value
    fn is_enabled(&self) -> bool {
        true
    }

    /// Returns middleware config.
    ///
    /// # Errors
    /// when could not convert middleware to [`serde_json::Value`]
    fn config(&self) -> serde_json::Result<serde_json::Value>;

    /// Applies the middleware to the given Axum router and returns the modified
    /// router.
    ///
    /// # Errors
    ///
    /// If there is an issue when adding the middleware to the router.
    fn apply(&self, app: AXRouter<AppContext>) -> Result<AXRouter<AppContext>>;
}

#[allow(clippy::unnecessary_lazy_evaluations)]
#[must_use]
pub fn default_middleware_stack(ctx: &AppContext) -> Vec<Box<dyn MiddlewareLayer>> {
    // Shortened reference to middlewares
    let middlewares = &ctx.config.server.middlewares;

    vec![
        // Limit Payload middleware with a default if none
        Box::new(
            middlewares
                .limit_payload
                .clone()
                .unwrap_or_else(|| LimitPayload {
                    enable: true,
                    ..Default::default()
                }),
        ),
        // CORS middleware with a default if none
        Box::new(middlewares.cors.clone().unwrap_or_else(|| cors::Cors {
            enable: true,
            ..Default::default()
        })),
        // Catch Panic middleware with a default if none
        Box::new(
            middlewares
                .catch_panic
                .clone()
                .unwrap_or_else(|| catch_panic::CatchPanic { enable: true }),
        ),
        // Etag middleware with a default if none
        Box::new(
            middlewares
                .etag
                .clone()
                .unwrap_or_else(|| etag::Etag { enable: true }),
        ),
        // Remote IP middleware with a default if none
        Box::new(
            middlewares
                .remote_ip
                .clone()
                .unwrap_or_else(|| remote_ip::RemoteIpMiddleware {
                    enable: false,
                    ..Default::default()
                }),
        ),
        // Compression middleware with a default if none
        Box::new(
            middlewares
                .compression
                .clone()
                .unwrap_or_else(|| compression::Compression { enable: false }),
        ),
<<<<<<< HEAD
        // Request Context Middleware with optional session store
        Box::new(request_context::RequestContextMiddleware::new(
            ctx.config.server.middlewares.request_context.clone(),
=======
        // Request Context Middleware with a default if none
        Box::new(request_context::RequestContextMiddleware::new(
            ctx.config
                .server
                .middlewares
                .request_context
                .clone()
                .unwrap_or_else(|| request_context::RequestContextMiddlewareConfig {
                    enable: true,
                    ..Default::default()
                }),
>>>>>>> fad6290d
            ctx.session_store.clone(),
        )),
        // Timeout Request middleware with a default if none
        Box::new(
            middlewares
                .timeout_request
                .clone()
                .unwrap_or_else(|| timeout::TimeOut {
                    enable: false,
                    ..Default::default()
                }),
        ),
        // Static Assets middleware with a default if none
        Box::new(middlewares.static_assets.clone().unwrap_or_else(|| {
            static_assets::StaticAssets {
                enable: false,
                ..Default::default()
            }
        })),
        // Secure Headers middleware with a default if none
        Box::new(middlewares.secure_headers.clone().unwrap_or_else(|| {
            secure_headers::SecureHeader {
                enable: false,
                ..Default::default()
            }
        })),
        // Logger middleware with default logger configuration
        Box::new(logger::new(
            &middlewares
                .logger
                .clone()
                .unwrap_or_else(|| logger::Config { enable: true }),
            &ctx.environment,
        )),
        // Request ID middleware with a default if none
        Box::new(
            middlewares
                .request_id
                .clone()
                .unwrap_or_else(|| request_id::RequestId { enable: true }),
        ),
        // Fallback middleware with a default if none
        Box::new(
            middlewares
                .fallback
                .clone()
                .unwrap_or_else(|| fallback::Fallback {
                    enable: ctx.environment != Environment::Production,
                    ..Default::default()
                }),
        ),
        // Powered by middleware with a default identifier
        Box::new(powered_by::new(ctx.config.server.ident.as_deref())),
    ]
}

/// Server middleware configuration structure.
#[derive(Default, Debug, Clone, Deserialize, Serialize)]
pub struct Config {
    /// Compression for the response.
    pub compression: Option<compression::Compression>,

    /// Etag cache headers.
    pub etag: Option<etag::Etag>,

    /// Limit the payload request.
    pub limit_payload: Option<limit_payload::LimitPayload>,

    /// Logger and augmenting trace id with request data
    pub logger: Option<logger::Config>,

    /// Catch any code panic and log the error.
    pub catch_panic: Option<catch_panic::CatchPanic>,

    /// Setting a global timeout for requests
    pub timeout_request: Option<timeout::TimeOut>,

    /// CORS configuration
    pub cors: Option<cors::Cors>,

    /// Serving static assets
    #[serde(rename = "static")]
    pub static_assets: Option<static_assets::StaticAssets>,

    /// Sets a set of secure headers
    pub secure_headers: Option<secure_headers::SecureHeader>,

    /// Calculates a remote IP based on `X-Forwarded-For` when behind a proxy
    pub remote_ip: Option<remote_ip::RemoteIpMiddleware>,

    /// Configure fallback behavior when hitting a missing URL
    pub fallback: Option<fallback::Fallback>,

    /// Request ID
    pub request_id: Option<request_id::RequestId>,

    /// Request context
    #[serde(default)]
    pub request_context: Option<request_context::RequestContextMiddlewareConfig>,
}<|MERGE_RESOLUTION|>--- conflicted
+++ resolved
@@ -122,11 +122,6 @@
                 .clone()
                 .unwrap_or_else(|| compression::Compression { enable: false }),
         ),
-<<<<<<< HEAD
-        // Request Context Middleware with optional session store
-        Box::new(request_context::RequestContextMiddleware::new(
-            ctx.config.server.middlewares.request_context.clone(),
-=======
         // Request Context Middleware with a default if none
         Box::new(request_context::RequestContextMiddleware::new(
             ctx.config
@@ -138,7 +133,6 @@
                     enable: true,
                     ..Default::default()
                 }),
->>>>>>> fad6290d
             ctx.session_store.clone(),
         )),
         // Timeout Request middleware with a default if none
