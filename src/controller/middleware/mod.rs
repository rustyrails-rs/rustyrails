--- conflicted
+++ resolved
@@ -76,21 +76,6 @@
     let middlewares = &ctx.config.server.middlewares;
 
     vec![
-<<<<<<< HEAD
-        Box::new(ctx.config.server.middlewares.limit_payload.clone()),
-        Box::new(ctx.config.server.middlewares.cors.clone()),
-        Box::new(ctx.config.server.middlewares.catch_panic.clone()),
-        Box::new(ctx.config.server.middlewares.etag.clone()),
-        Box::new(ctx.config.server.middlewares.remote_ip.clone()),
-        Box::new(ctx.config.server.middlewares.compression.clone()),
-        Box::new(request_context::RequestContextMiddleware::new(
-            ctx.config.server.middlewares.request_context.clone(),
-            ctx.session_store.clone(),
-        )),
-        Box::new(ctx.config.server.middlewares.timeout_request.clone()),
-        Box::new(ctx.config.server.middlewares.static_assets.clone()),
-        Box::new(ctx.config.server.middlewares.secure_headers.clone()),
-=======
         // Limit Payload middleware with a default if none
         Box::new(
             middlewares
@@ -137,6 +122,11 @@
                 .clone()
                 .unwrap_or_else(|| compression::Compression { enable: false }),
         ),
+        // Request Context Middleware with optional session store
+        Box::new(request_context::RequestContextMiddleware::new(
+            ctx.config.server.middlewares.request_context.clone(),
+            ctx.session_store.clone(),
+        )),
         // Timeout Request middleware with a default if none
         Box::new(
             middlewares
@@ -162,7 +152,6 @@
             }
         })),
         // Logger middleware with default logger configuration
->>>>>>> 419b2e22
         Box::new(logger::new(
             &middlewares
                 .logger
@@ -230,14 +219,9 @@
     pub fallback: Option<fallback::Fallback>,
 
     /// Request ID
-<<<<<<< HEAD
-    #[serde(default)]
-    pub request_id: request_id::RequestId,
+    pub request_id: Option<request_id::RequestId>,
 
     /// Request context
     #[serde(default)]
-    pub request_context: request_context::RequestContextMiddlewareConfig,
-=======
-    pub request_id: Option<request_id::RequestId>,
->>>>>>> 419b2e22
+    pub request_context: Option<request_context::RequestContextMiddlewareConfig>,
 }