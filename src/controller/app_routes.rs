--- conflicted
+++ resolved
@@ -20,14 +20,10 @@
 
 #[cfg(feature = "channels")]
 use super::channels::AppChannels;
-<<<<<<< HEAD
-use super::routes::Routes;
 use crate::config::RequestContextSession;
 use crate::request_context::layer::request_id::request_id_middleware;
 use crate::request_context::layer::RequestContextLayer;
-=======
 use super::{middleware::cors::cors_middleware, routes::Routes};
->>>>>>> f43e8d39
 use crate::{
     app::AppContext,
     config,
@@ -260,7 +256,6 @@
             }
         }
 
-<<<<<<< HEAD
         if let Some(request_context) = &ctx.config.server.middlewares.request_context {
             if request_context.enable {
                 match request_context.session {
@@ -270,7 +265,9 @@
                         tracing::info!("[Middleware] Adding request context");
                     }
                 }
-=======
+            }
+        }
+
         if let Some(timeout_request) = &ctx.config.server.middlewares.timeout_request {
             if timeout_request.enable {
                 app = Self::add_timeout_middleware(app, timeout_request);
@@ -280,7 +277,6 @@
         if let Some(cors) = &ctx.config.server.middlewares.cors {
             if cors.enable {
                 app = app.layer(cors_middleware(cors)?);
->>>>>>> f43e8d39
             }
         }
 
@@ -356,45 +352,6 @@
         let app = app.layer(EtagLayer::new());
         tracing::info!("[Middleware] Adding etag layer");
         app
-    }
-
-<<<<<<< HEAD
-    fn get_cors_middleware(config: &config::CorsMiddleware) -> Result<cors::CorsLayer> {
-        let mut cors: cors::CorsLayer = cors::CorsLayer::permissive();
-
-        if let Some(allow_origins) = &config.allow_origins {
-            // testing CORS, assuming https://example.com in the allow list:
-            // $ curl -v --request OPTIONS 'localhost:5150/api/_ping' -H 'Origin: https://example.com' -H 'Access-Control-Request-Method: GET'
-            // look for '< access-control-allow-origin: https://example.com' in response.
-            // if it doesn't appear (test with a bogus domain), it is not allowed.
-            let mut list = vec![];
-            for origins in allow_origins {
-                list.push(origins.parse()?);
-            }
-            cors = cors.allow_origin(list);
-        }
-
-        if let Some(allow_headers) = &config.allow_headers {
-            let mut headers = vec![];
-            for header in allow_headers {
-                headers.push(header.parse()?);
-            }
-            cors = cors.allow_headers(headers);
-        }
-
-        if let Some(allow_methods) = &config.allow_methods {
-            let mut methods = vec![];
-            for method in allow_methods {
-                methods.push(method.parse()?);
-            }
-            cors = cors.allow_methods(methods);
-        }
-
-        if let Some(max_age) = config.max_age {
-            cors = cors.max_age(Duration::from_secs(max_age));
-        }
-
-        Ok(cors)
     }
 
     fn get_request_context_middleware(
@@ -417,8 +374,8 @@
         Ok(RequestContextLayer::new(store))
     }
 
-=======
->>>>>>> f43e8d39
+
+
     fn add_catch_panic(app: AXRouter<AppContext>) -> AXRouter<AppContext> {
         app.layer(CatchPanicLayer::custom(handle_panic))
     }
@@ -444,17 +401,12 @@
         environment: &Environment,
     ) -> AXRouter<AppContext> {
         let app = app
-            // Create request_id and add it to the request extensions
-            .layer(axum::middleware::from_fn(request_id_middleware))
             .layer(
                 TraceLayer::new_for_http().make_span_with(|request: &http::Request<_>| {
-<<<<<<< HEAD
-=======
                     let ext = request.extensions();
                     let request_id = ext
                         .get::<LocoRequestId>()
                         .map_or_else(|| "req-id-none".to_string(), |r| r.get().to_string());
->>>>>>> f43e8d39
                     let user_agent = request
                         .headers()
                         .get(axum::http::header::USER_AGENT)
@@ -474,7 +426,7 @@
                         "http.user_agent" = tracing::field::display(user_agent),
                         "environment" = tracing::field::display(env),
                         // request id will be initialized by the request_id middleware
-                        "request_id" = tracing::field::Empty,
+                        request_id = tracing::field::Empty,
                     )
                 }),
             )
