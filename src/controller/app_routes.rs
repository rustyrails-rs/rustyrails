--- conflicted
+++ resolved
@@ -2,56 +2,18 @@
 //! configuring routes in an Axum application. It allows you to define route
 //! prefixes, add routes, and configure middlewares for the application.
 
-<<<<<<< HEAD
-use std::{fmt, path::PathBuf};
-
-use axum::{
-    http,
-    response::{Html, IntoResponse},
-    Router as AXRouter,
-};
-use axum_extra::extract::cookie::Key;
-use hyper::StatusCode;
-use lazy_static::lazy_static;
-use regex::Regex;
-use tower_http::{
-    add_extension::AddExtensionLayer,
-    catch_panic::CatchPanicLayer,
-    compression::CompressionLayer,
-    services::{ServeDir, ServeFile},
-    set_header::SetResponseHeaderLayer,
-    timeout::TimeoutLayer,
-    trace::TraceLayer,
-};
-use tower_sessions::{cookie, cookie::time, Expiry, SessionManagerLayer, SessionStore};
-=======
 use axum::Router as AXRouter;
 use lazy_static::lazy_static;
 use regex::Regex;
 use std::fmt;
->>>>>>> e544fa46
 
 #[cfg(feature = "channels")]
 use super::channels::AppChannels;
 
 use crate::{
-<<<<<<< HEAD
-    app::AppContext,
-    config::{self, FallbackConfig, RequestContextSession, SameSite, SessionCookieConfig},
-    controller::middleware::{
-        etag::EtagLayer,
-        remote_ip::RemoteIPLayer,
-        request_id::{request_id_middleware, LocoRequestId},
-    },
-    environment::Environment,
-    errors,
-    request_context::{layer::RequestContextLayer, CustomSessionStore},
-    Error, Result,
-=======
     app::{AppContext, Hooks},
     controller::{middleware::MiddlewareLayer, routes::Routes},
     Result,
->>>>>>> e544fa46
 };
 
 lazy_static! {
@@ -65,7 +27,6 @@
     routes: Vec<Routes>,
     #[cfg(feature = "channels")]
     channels: Option<AppChannels>,
-    session_store: Option<CustomSessionStore>,
 }
 
 pub struct ListRoutes {
@@ -106,7 +67,6 @@
             routes: vec![],
             #[cfg(feature = "channels")]
             channels: None,
-            session_store: None,
         }
     }
 
@@ -203,20 +163,12 @@
         self
     }
 
-<<<<<<< HEAD
-    /// Register Request Sessions
-    #[must_use]
-    pub fn add_request_sessions(mut self, session_store: impl SessionStore) -> Self {
-        self.session_store = Some(CustomSessionStore::new(session_store));
-        self
-=======
     #[must_use]
     pub fn middlewares<H: Hooks>(&self, ctx: &AppContext) -> Vec<Box<dyn MiddlewareLayer>> {
         H::middlewares(ctx)
             .into_iter()
             .filter(|m| m.is_enabled())
             .collect::<Vec<Box<dyn MiddlewareLayer>>>()
->>>>>>> e544fa46
     }
 
     /// Add the routes to an existing Axum Router, and set a list of middlewares
@@ -277,359 +229,20 @@
             app = mid.apply(app)?;
             tracing::info!(name = mid.name(), "+middleware");
         }
-<<<<<<< HEAD
-
-        if let Some(request_context) = &ctx.config.server.middlewares.request_context {
-            if request_context.enable {
-                app = self.add_request_context_middleware(app, request_context)?;
-            } else {
-                tracing::info!("[Middleware] Request context disabled");
-            }
-        }
-
-        if let Some(timeout_request) = &ctx.config.server.middlewares.timeout_request {
-            if timeout_request.enable {
-                app = Self::add_timeout_middleware(app, timeout_request);
-            }
-        }
-
-        if let Some(cors) = &ctx.config.server.middlewares.cors {
-            if cors.enable {
-                app = app.layer(cors_middleware(cors)?);
-            }
-        }
-
-        if let Some(limit) = &ctx.config.server.middlewares.limit_payload {
-            if limit.enable {
-                app = Self::add_limit_payload_middleware(app, limit)?;
-            }
-        }
-
-        if let Some(logger) = &ctx.config.server.middlewares.logger {
-            if logger.enable {
-                app = Self::add_logger_middleware(app, &ctx.environment);
-            }
-        }
-
-        if let Some(static_assets) = &ctx.config.server.middlewares.static_assets {
-            if static_assets.enable {
-                app = Self::add_static_asset_middleware(app, static_assets)?;
-            }
-        }
-
-        if let Some(secure_headers) = &ctx.config.server.middlewares.secure_headers {
-            app = app.layer(SecureHeaders::new(secure_headers)?);
-            tracing::info!("[Middleware] +secure headers");
-        }
-
-        if let Some(fallback) = &ctx.config.server.middlewares.fallback {
-            if fallback.enable {
-                app = Self::add_fallback(app, fallback)?;
-            }
-        }
-
-        app = Self::add_powered_by_header(app, &ctx.config.server);
-
-        app = Self::add_request_id_middleware(app);
-
         let router = app.with_state(ctx);
         Ok(router)
     }
-
-    fn add_fallback(
-        app: AXRouter<AppContext>,
-        fallback: &FallbackConfig,
-    ) -> Result<AXRouter<AppContext>> {
-        let app = if let Some(path) = &fallback.file {
-            app.fallback_service(ServeFile::new(path))
-        } else if let Some(not_found) = &fallback.not_found {
-            let not_found = not_found.to_string();
-            let code = fallback
-                .code
-                .map(StatusCode::from_u16)
-                .transpose()
-                .map_err(|e| Error::Message(format!("{e}")))?
-                .unwrap_or(StatusCode::NOT_FOUND);
-            app.fallback(move || async move { (code, not_found) })
-        } else {
-            //app.fallback(handler)
-            let code = fallback
-                .code
-                .map(StatusCode::from_u16)
-                .transpose()
-                .map_err(|e| Error::Message(format!("{e}")))?
-                .unwrap_or(StatusCode::NOT_FOUND);
-            let content = include_str!("fallback.html");
-            app.fallback(move || async move { (code, Html(content)) })
-        };
-        tracing::info!("[Middleware] +fallback");
-        Ok(app)
-    }
-
-    fn add_request_id_middleware(app: AXRouter<AppContext>) -> AXRouter<AppContext> {
-        let app = app.layer(axum::middleware::from_fn(request_id_middleware));
-        tracing::info!("[Middleware] +request id");
-        app
-    }
-
-    fn add_static_asset_middleware(
-        app: AXRouter<AppContext>,
-        config: &config::StaticAssetsMiddleware,
-    ) -> Result<AXRouter<AppContext>> {
-        if config.must_exist
-            && (!PathBuf::from(&config.folder.path).exists()
-                || !PathBuf::from(&config.fallback).exists())
-        {
-            return Err(errors::Error::Message(format!(
-                "one of the static path are not found, Folder `{}` fallback: `{}`",
-                config.folder.path, config.fallback,
-            )));
-        }
-
-        tracing::info!("[Middleware] +static assets");
-        let serve_dir =
-            ServeDir::new(&config.folder.path).not_found_service(ServeFile::new(&config.fallback));
-        Ok(app.nest_service(
-            &config.folder.uri,
-            if config.precompressed {
-                tracing::info!("[Middleware] +precompressed static assets");
-                serve_dir.precompressed_gzip()
-            } else {
-                serve_dir
-            },
-        ))
-    }
-
-    fn add_compression_middleware(app: AXRouter<AppContext>) -> AXRouter<AppContext> {
-        let app = app.layer(CompressionLayer::new());
-        tracing::info!("[Middleware] +compression");
-        app
-    }
-
-    fn add_etag_middleware(app: AXRouter<AppContext>) -> AXRouter<AppContext> {
-        let app = app.layer(EtagLayer::new());
-        tracing::info!("[Middleware] +etag");
-        app
-    }
-
-    fn add_remote_ip_middleware(
-        app: AXRouter<AppContext>,
-        config: &RemoteIPConfig,
-    ) -> Result<AXRouter<AppContext>> {
-        let app = app.layer(RemoteIPLayer::new(config)?);
-        tracing::info!("[Middleware] +remote IP");
-        Ok(app)
-    }
-
-    fn add_request_context_middleware(
-        &self,
-        mut app: AXRouter<AppContext>,
-        request_context: &config::RequestContextMiddleware,
-    ) -> Result<AXRouter<AppContext>> {
-        // Add the request context middleware
-        match &request_context.session_store {
-            RequestContextSession::Cookie { private_key } => {
-                tracing::info!("[Middleware] Adding request context");
-                let layer = Self::get_cookie_request_context_middleware(
-                    private_key,
-                    &request_context.session_store,
-                    &request_context.session_cookie_config,
-                )?;
-                app = app.layer(layer);
-            }
-            RequestContextSession::Tower => match self.session_store.as_ref() {
-                Some(session_store) => {
-                    tracing::info!("[Middleware] Adding request context");
-                    let layer = SessionManagerLayer::new(session_store.to_owned());
-                    let layer = Self::add_request_context_config_tower(
-                        layer,
-                        &request_context.session_cookie_config,
-                    );
-                    app = app.layer(layer);
-                }
-                None => {
-                    tracing::error!("request context session store not configured");
-                }
-            },
-        }
-        Ok(app)
-    }
-
-    fn add_request_context_config_tower(
-        mut layer: SessionManagerLayer<CustomSessionStore>,
-        config: &SessionCookieConfig,
-    ) -> SessionManagerLayer<CustomSessionStore> {
-        layer = layer.with_name(config.name.to_string());
-        if config.http_only {
-            layer = layer.with_http_only(true);
-        }
-        if config.secure {
-            layer = layer.with_secure(true);
-        }
-        match config.same_site {
-            SameSite::Strict => layer = layer.with_same_site(cookie::SameSite::Strict),
-            SameSite::Lax => layer = layer.with_same_site(cookie::SameSite::Lax),
-            SameSite::None => layer = layer.with_same_site(cookie::SameSite::None),
-        }
-        if let Some(expiry) = &config.expiry {
-            tracing::info!("request context session expiry: {:?}", expiry);
-            let expiry = Expiry::OnInactivity(time::Duration::seconds(i64::from(*expiry)));
-            layer = layer.with_expiry(expiry);
-        }
-        layer
-    }
-
-    fn get_cookie_request_context_middleware(
-        private_key: &[u8],
-        session_config: &config::RequestContextSession,
-        session_cookie_config: &SessionCookieConfig,
-    ) -> Result<RequestContextLayer> {
-        let private_key = Key::try_from(private_key).map_err(|e| {
-            tracing::error!(error = ?e, "could not convert private key from configuration");
-            crate::prelude::Error::Message(
-                "could not convert private key from configuration".to_string(),
-            )
-        })?;
-        let store = crate::request_context::RequestContextStore::new(
-            private_key,
-            session_config.clone(),
-            session_cookie_config.clone(),
-        );
-        Ok(RequestContextLayer::new(store))
-    }
-
-    fn add_catch_panic(app: AXRouter<AppContext>) -> AXRouter<AppContext> {
-        app.layer(CatchPanicLayer::custom(handle_panic))
-    }
-
-    fn add_limit_payload_middleware(
-        app: AXRouter<AppContext>,
-        limit: &config::LimitPayloadMiddleware,
-    ) -> Result<AXRouter<AppContext>> {
-        let app = app.layer(axum::extract::DefaultBodyLimit::max(
-            byte_unit::Byte::from_str(&limit.body_limit)
-                .map_err(Box::from)?
-                .get_bytes() as usize,
-        ));
-        tracing::info!(data = &limit.body_limit, "[Middleware] +limit payload",);
-
-        Ok(app)
-    }
-    fn add_logger_middleware(
-        app: AXRouter<AppContext>,
-        environment: &Environment,
-    ) -> AXRouter<AppContext> {
-        let app = app
-            .layer(
-                TraceLayer::new_for_http().make_span_with(|request: &http::Request<_>| {
-                    let ext = request.extensions();
-                    let request_id = ext
-                        .get::<LocoRequestId>()
-                        .map_or_else(|| "req-id-none".to_string(), |r| r.get().to_string());
-                    let user_agent = request
-                        .headers()
-                        .get(axum::http::header::USER_AGENT)
-                        .map_or("", |h| h.to_str().unwrap_or(""));
-
-                    let env: String = request
-                        .extensions()
-                        .get::<Environment>()
-                        .map(std::string::ToString::to_string)
-                        .unwrap_or_default();
-
-                    tracing::error_span!(
-                        "http-request",
-                        "http.method" = tracing::field::display(request.method()),
-                        "http.uri" = tracing::field::display(request.uri()),
-                        "http.version" = tracing::field::debug(request.version()),
-                        "http.user_agent" = tracing::field::display(user_agent),
-                        "environment" = tracing::field::display(env),
-                        // request id will be initialized by the request_id middleware
-                        request_id = tracing::field::display(request_id),
-                    )
-                }),
-            )
-            .layer(AddExtensionLayer::new(environment.clone()));
-
-        tracing::info!("[Middleware] +log trace id",);
-        app
-    }
-
-    fn add_timeout_middleware(
-        app: AXRouter<AppContext>,
-        config: &config::TimeoutRequestMiddleware,
-    ) -> AXRouter<AppContext> {
-        let app = app.layer(TimeoutLayer::new(std::time::Duration::from_millis(
-            config.timeout,
-        )));
-
-        tracing::info!("[Middleware] +timeout");
-        app
-    }
-
-    fn add_powered_by_header(
-        app: AXRouter<AppContext>,
-        config: &config::Server,
-    ) -> AXRouter<AppContext> {
-        let ident_value = config.ident.as_ref().map_or_else(
-            || Some(DEFAULT_IDENT_HEADER_VALUE.clone()),
-            |ident| {
-                if ident.is_empty() {
-                    None
-                } else {
-                    match http::header::HeaderValue::from_str(ident) {
-                        Ok(val) => Some(val),
-                        Err(e) => {
-                            tracing::info!(
-                                error = format!("{}", e),
-                                val = ident,
-                                "could not set custom ident header"
-                            );
-                            Some(DEFAULT_IDENT_HEADER_VALUE.clone())
-                        }
-                    }
-                }
-            },
-        );
-
-        if let Some(value) = ident_value {
-            app.layer(SetResponseHeaderLayer::overriding(
-                DEFAULT_IDENT_HEADER_NAME.clone(),
-                value,
-            ))
-        } else {
-            app
-        }
-    }
-}
-
-/// Handler function for the [`CatchPanicLayer`] middleware.
-#[allow(clippy::needless_pass_by_value)]
-fn handle_panic(err: Box<dyn std::any::Any + Send + 'static>) -> axum::response::Response {
-    let err = err.downcast_ref::<String>().map_or_else(
-        || err.downcast_ref::<&str>().map_or("no error details", |s| s),
-        |s| s.as_str(),
-    );
-
-    tracing::error!(err.msg = err, "server_panic");
-
-    errors::Error::InternalServerError.into_response()
-=======
-        let router = app.with_state(ctx);
-        Ok(router)
-    }
->>>>>>> e544fa46
 }
 
 #[cfg(test)]
 mod tests {
 
+    use super::*;
+    use crate::prelude::*;
+    use crate::tests_cfg;
     use insta::assert_debug_snapshot;
     use rstest::rstest;
     use tower::ServiceExt;
-
-    use super::*;
-    use crate::{prelude::*, tests_cfg};
 
     async fn action() -> Result<Response> {
         format::json("loco")
