//! This module defines the [`AppRoutes`] struct that is responsible for
//! configuring routes in an Axum application. It allows you to define route
//! prefixes, add routes, and configure middlewares for the application.

use std::{fmt, sync::OnceLock};

#[cfg(feature = "openapi")]
use axum::routing::get;
use axum::Router as AXRouter;
use regex::Regex;
#[cfg(feature = "openapi")]
use utoipa::openapi::OpenApi;
#[cfg(feature = "openapi")]
use utoipa_axum::router::{OpenApiRouter, UtoipaMethodRouterExt};
#[cfg(feature = "openapi")]
use utoipa_redoc::{Redoc, Servable};
#[cfg(feature = "openapi")]
use utoipa_scalar::{Scalar, Servable as ScalarServable};
#[cfg(feature = "openapi")]
use utoipa_swagger_ui::SwaggerUi;

<<<<<<< HEAD
#[cfg(feature = "channels")]
use super::channels::AppChannels;
use super::routes::LocoMethodRouter;
=======
>>>>>>> 84b712ba
use crate::{
    app::{AppContext, Hooks},
    controller::{middleware::MiddlewareLayer, routes::Routes},
    Result,
};
#[cfg(feature = "openapi")]
use crate::{
    config::OpenAPIType,
    controller::{format, Response},
};

static NORMALIZE_URL: OnceLock<Regex> = OnceLock::new();

fn get_normalize_url() -> &'static Regex {
    NORMALIZE_URL.get_or_init(|| Regex::new(r"/+").unwrap())
}

#[cfg(feature = "openapi")]
static OPENAPI_SPEC: OnceLock<OpenApi> = OnceLock::new();

#[cfg(feature = "openapi")]
fn set_openapi_spec(api: OpenApi) -> &'static OpenApi {
    OPENAPI_SPEC.get_or_init(|| api)
}

#[cfg(feature = "openapi")]
fn get_openapi_spec() -> &'static OpenApi {
    OPENAPI_SPEC.get().unwrap()
}

/// Represents the routes of the application.
#[derive(Clone)]
pub struct AppRoutes {
    prefix: Option<String>,
    routes: Vec<Routes>,
}

#[derive(Debug)]
pub struct ListRoutes {
    pub uri: String,
    pub actions: Vec<axum::http::Method>,
    pub method: LocoMethodRouter,
}

impl fmt::Display for ListRoutes {
    fn fmt(&self, f: &mut fmt::Formatter<'_>) -> fmt::Result {
        let actions_str = self
            .actions
            .iter()
            .map(std::string::ToString::to_string)
            .collect::<Vec<_>>()
            .join(",");

        write!(f, "[{}] {}", actions_str, self.uri)
    }
}

impl AppRoutes {
    /// Create a new instance with the default routes.
    #[must_use]
    pub fn with_default_routes() -> Self {
        let routes = Self::empty().add_route(super::ping::routes());
        #[cfg(feature = "with-db")]
        let routes = routes.add_route(super::health::routes());

        routes
    }

    /// Create an empty instance.
    #[must_use]
    pub fn empty() -> Self {
        Self {
            prefix: None,
            routes: vec![],
        }
    }

    #[must_use]
    pub fn collect(&self) -> Vec<ListRoutes> {
        let base_url_prefix = self
            .get_prefix()
            // add a leading slash forcefully. Axum routes must start with a leading slash.
            // if we have double leading slashes - it will get normalized into a single slash later
            .map_or("/".to_string(), |url| format!("/{}", url.as_str()));

        self.get_routes()
            .iter()
            .flat_map(|controller| {
                let mut uri_parts = vec![base_url_prefix.clone()];
                if let Some(prefix) = controller.prefix.as_ref() {
                    uri_parts.push(prefix.to_string());
                }
                controller.handlers.iter().map(move |handler| {
                    let mut parts = uri_parts.clone();
                    parts.push(handler.uri.to_string());
                    let joined_parts = parts.join("/");

                    let normalized = get_normalize_url().replace_all(&joined_parts, "/");
                    let uri = if normalized == "/" {
                        normalized.to_string()
                    } else {
                        normalized.strip_suffix('/').map_or_else(
                            || normalized.to_string(),
                            std::string::ToString::to_string,
                        )
                    };

                    ListRoutes {
                        uri,
                        actions: handler.actions.clone(),
                        method: handler.method.clone(),
                    }
                })
            })
            .collect()
    }

    /// Get the prefix of the routes.
    #[must_use]
    pub fn get_prefix(&self) -> Option<&String> {
        self.prefix.as_ref()
    }

    /// Get the routes.
    #[must_use]
    pub fn get_routes(&self) -> &[Routes] {
        self.routes.as_ref()
    }

    /// Set a prefix for the routes. this prefix will be a prefix for all the
    /// routes.
    ///
    /// # Example
    ///
    /// In the following example you are adding api as a prefix for all routes
    ///
    /// ```rust
    /// use loco_rs::controller::AppRoutes;
    ///
    /// AppRoutes::with_default_routes().prefix("api");
    /// ```
    #[must_use]
    pub fn prefix(mut self, prefix: &str) -> Self {
        self.prefix = Some(prefix.to_string());
        self
    }

    /// Add a single route.
    #[must_use]
    pub fn add_route(mut self, route: Routes) -> Self {
        self.routes.push(route);
        self
    }

    /// Add multiple routes.
    #[must_use]
    pub fn add_routes(mut self, mounts: Vec<Routes>) -> Self {
        for mount in mounts {
            self.routes.push(mount);
        }
        self
    }

    #[must_use]
    pub fn middlewares<H: Hooks>(&self, ctx: &AppContext) -> Vec<Box<dyn MiddlewareLayer>> {
        H::middlewares(ctx)
            .into_iter()
            .filter(|m| m.is_enabled())
            .collect::<Vec<Box<dyn MiddlewareLayer>>>()
    }

    /// Add the routes to an existing Axum Router, and set a list of middlewares
    /// that configure in the [`config::Config`]
    ///
    /// # Errors
    /// Return an [`Result`] when could not convert the router setup to
    /// [`axum::Router`].
    #[allow(clippy::cognitive_complexity)]
    pub fn to_router<H: Hooks>(
        &self,
        ctx: AppContext,
        mut app: AXRouter<AppContext>,
    ) -> Result<AXRouter> {
        // IMPORTANT: middleware ordering in this function is opposite to what you
        // intuitively may think. when using `app.layer` to add individual middleware,
        // the LAST middleware is the FIRST to meet the outside world (a user request
        // starting), or "LIFO" order.
        // We build the "onion" from the inside (start of this function),
        // outwards (end of this function). This is why routes is first in coding order
        // here (the core of the onion), and request ID is amongst the last
        // (because every request is assigned with a unique ID, which starts its
        // "life").
        //
        // NOTE: when using ServiceBuilder#layer the order is FIRST to LAST (but we
        // don't use ServiceBuilder because it requires too complex generic typing for
        // this function). ServiceBuilder is recommended to save compile times, but that
        // may be a thing of the past as we don't notice any issues with compile times
        // using the router directly, and ServiceBuilder has been reported to give
        // issues in compile times itself (https://github.com/rust-lang/crates.io/pull/7443).
        //
        #[cfg(feature = "openapi")]
        let mut api_router: OpenApiRouter<AppContext> =
            OpenApiRouter::with_openapi(H::inital_openapi_spec(&ctx));

        for router in self.collect() {
            tracing::info!("{}", router.to_string());
            match router.method {
                LocoMethodRouter::Axum(method) => {
                    app = app.route(&router.uri, method);
                }
                #[cfg(feature = "openapi")]
                LocoMethodRouter::Utoipa(method) => {
                    app = app.route(&router.uri, method.2.clone());
                    api_router = api_router.routes(method.with_state(ctx.clone()));
                }
            }
        }

        #[cfg(feature = "openapi")]
        let (_, api) = api_router.split_for_parts();
        #[cfg(feature = "openapi")]
        set_openapi_spec(api);

        #[cfg(feature = "openapi")]
        {
            if let OpenAPIType::Redoc {
                url,
                spec_json_url,
                spec_yaml_url,
            } = ctx.config.server.openapi.redoc.clone()
            {
                app = app.merge(Redoc::with_url(url, get_openapi_spec().clone()));
                app = add_openapi_endpoints(app, spec_json_url, spec_yaml_url);
            }
        }

        #[cfg(feature = "openapi")]
        {
            if let OpenAPIType::Scalar {
                url,
                spec_json_url,
                spec_yaml_url,
            } = ctx.config.server.openapi.scalar.clone()
            {
                app = app.merge(Scalar::with_url(url, get_openapi_spec().clone()));
                app = add_openapi_endpoints(app, spec_json_url, spec_yaml_url);
            }
        }

        #[cfg(feature = "openapi")]
        {
            if let OpenAPIType::Swagger {
                url,
                spec_json_url,
                spec_yaml_url,
            } = ctx.config.server.openapi.swagger.clone()
            {
                app = app.merge(SwaggerUi::new(url).url(spec_json_url, get_openapi_spec().clone()));
                app = add_openapi_endpoints(app, None, spec_yaml_url);
            }
        }

        let middlewares = self.middlewares::<H>(&ctx);
        for mid in middlewares {
            app = mid.apply(app)?;
            tracing::info!(name = mid.name(), "+middleware");
        }
        let router = app.with_state(ctx);
        Ok(router)
    }
}

#[cfg(feature = "openapi")]
async fn openapi_spec_json() -> Result<Response> {
    format::json(get_openapi_spec())
}

#[cfg(feature = "openapi")]
async fn openapi_spec_yaml() -> Result<Response> {
    format::text(&get_openapi_spec().to_yaml()?)
}

#[cfg(feature = "openapi")]
fn add_openapi_endpoints(
    mut app: AXRouter<AppContext>,
    json_url: Option<String>,
    yaml_url: Option<String>,
) -> AXRouter<AppContext> {
    if let Some(json_url) = json_url {
        app = app.route(&json_url, get(openapi_spec_json));
    }
    if let Some(yaml_url) = yaml_url {
        app = app.route(&yaml_url, get(openapi_spec_yaml));
    }
    app
}

#[cfg(test)]
mod tests {

    use insta::assert_debug_snapshot;
    use rstest::rstest;
    use tower::ServiceExt;

    use super::*;
    use crate::{prelude::*, tests_cfg};

    async fn action() -> Result<Response> {
        format::json("loco")
    }

    #[test]
    fn can_load_app_route_from_default() {
        for route in AppRoutes::with_default_routes().collect() {
            assert_debug_snapshot!(
                format!("[{}]", route.uri.replace('/', "[slash]")),
                format!("{:?} {}", route.actions, route.uri)
            );
        }
    }

    #[test]
    fn can_load_empty_app_routes() {
        assert_eq!(AppRoutes::empty().collect().len(), 0);
    }

    #[test]
    fn can_load_routes() {
        let router_without_prefix = Routes::new().add("/", get(action));
        let normalizer = Routes::new()
            .prefix("/normalizer")
            .add("no-slash", get(action))
            .add("/", post(action))
            .add("//loco///rs//", delete(action))
            .add("//////multiple-start", head(action))
            .add("multiple-end/////", trace(action));

        let app_router = AppRoutes::empty()
            .add_route(router_without_prefix)
            .add_route(normalizer)
            .add_routes(vec![
                Routes::new().add("multiple1", put(action)),
                Routes::new().add("multiple2", options(action)),
                Routes::new().add("multiple3", patch(action)),
            ]);

        for route in app_router.collect() {
            assert_debug_snapshot!(
                format!("[{}]", route.uri.replace('/', "[slash]")),
                format!("{:?} {}", route.actions, route.uri)
            );
        }
    }

    #[test]
    fn can_load_routes_with_root_prefix() {
        let router_without_prefix = Routes::new()
            .add("/loco", get(action))
            .add("loco-rs", get(action));

        let app_router = AppRoutes::empty()
            .prefix("api")
            .add_route(router_without_prefix);

        for route in app_router.collect() {
            assert_debug_snapshot!(
                format!("[{}]", route.uri.replace('/', "[slash]")),
                format!("{:?} {}", route.actions, route.uri)
            );
        }
    }

    #[rstest]
    #[case(axum::http::Method::GET, get(action))]
    #[case(axum::http::Method::POST, post(action))]
    #[case(axum::http::Method::DELETE, delete(action))]
    #[case(axum::http::Method::HEAD, head(action))]
    #[case(axum::http::Method::OPTIONS, options(action))]
    #[case(axum::http::Method::PATCH, patch(action))]
    #[case(axum::http::Method::POST, post(action))]
    #[case(axum::http::Method::PUT, put(action))]
    #[case(axum::http::Method::TRACE, trace(action))]
    #[tokio::test]
    async fn can_request_method(
        #[case] http_method: axum::http::Method,
        #[case] method: axum::routing::MethodRouter<AppContext>,
    ) {
        let router_without_prefix = Routes::new().add("/loco", method);

        let app_router = AppRoutes::empty().add_route(router_without_prefix);

        let ctx = tests_cfg::app::get_app_context().await;
        let router = app_router
            .to_router::<tests_cfg::db::AppHook>(ctx, axum::Router::new())
            .unwrap();

        let req = axum::http::Request::builder()
            .uri("/loco")
            .method(http_method)
            .body(axum::body::Body::empty())
            .unwrap();

        let response = router.oneshot(req).await.unwrap();
        assert!(response.status().is_success());
    }
}<|MERGE_RESOLUTION|>--- conflicted
+++ resolved
@@ -19,12 +19,6 @@
 #[cfg(feature = "openapi")]
 use utoipa_swagger_ui::SwaggerUi;
 
-<<<<<<< HEAD
-#[cfg(feature = "channels")]
-use super::channels::AppChannels;
-use super::routes::LocoMethodRouter;
-=======
->>>>>>> 84b712ba
 use crate::{
     app::{AppContext, Hooks},
     controller::{middleware::MiddlewareLayer, routes::Routes},
