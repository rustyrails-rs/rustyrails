--- conflicted
+++ resolved
@@ -57,14 +57,9 @@
 
 pub async fn new(
     ViewEngine(v): ViewEngine<TeraView>,
-<<<<<<< HEAD
     State(ctx): State<AppContext>,
 ) -> Result<Response> {
-    views::{{file_name}}::create(v)
-=======
-) -> Result<impl IntoResponse> {
     views::{{file_name}}::create(&v)
->>>>>>> a259b990
 }
 
 pub async fn update(
