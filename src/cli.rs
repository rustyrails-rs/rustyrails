//! command-line interface for running various tasks and commands
//! related to the application. It allows developers to interact with the
//! application via the command line.
//!
//! # Example
//!
//! ```rust,ignore
//! use myapp::app::App;
//! use loco_rs::cli;
//! use migration::Migrator;
//!
//! #[tokio::main]
//! async fn main() {
//!     cli::main::<App, Migrator>().await
//! }
//! ```
cfg_if::cfg_if! {
    if #[cfg(feature = "with-db")] {
        use sea_orm_migration::MigratorTrait;
        use crate::doctor;
        use crate::boot::{run_db};
        use crate::db;
    } else {}
}

#[cfg(any(
    feature = "bg_redis",
    feature = "bg_pg",
    feature = "bg_sqlt",
    feature = "with-db"
))]
use std::process::exit;
use std::{collections::BTreeMap, path::PathBuf};

use clap::{ArgAction, Parser, Subcommand};
use colored::Colorize;
use duct::cmd;
use loco_gen::ScaffoldKind;

#[cfg(any(feature = "bg_redis", feature = "bg_pg", feature = "bg_sqlt"))]
use crate::bgworker::JobStatus;
use crate::{
    app::{AppContext, Hooks},
    boot::{
        create_app, create_context, list_endpoints, list_middlewares, run_scheduler, run_task,
        start, RunDbCommand, ServeParams, StartMode,
    },
    config::Config,
    controller,
    environment::{resolve_from_env, Environment, DEFAULT_ENVIRONMENT},
    logger, task, Error,
};
#[derive(Parser)]
#[command(author, version, about, long_about = None)]
#[command(propagate_version = true)]
struct Playground {
    /// Specify the environment
    #[arg(short, long, global = true, help = &format!("Specify the environment [default: {}]", DEFAULT_ENVIRONMENT))]
    environment: Option<String>,
}

#[derive(Parser)]
#[command(author, version, about, long_about = None)]
#[command(propagate_version = true)]
struct Cli {
    #[command(subcommand)]
    command: Commands,

    /// Specify the environment
    #[arg(short, long, global = true, help = &format!("Specify the environment [default: {}]", DEFAULT_ENVIRONMENT))]
    environment: Option<String>,
}

#[derive(Subcommand)]
enum Commands {
    /// Start an app
    #[clap(alias("s"))]
    Start {
        /// start worker
        #[arg(short, long, action)]
        worker: bool,
        /// start same-process server and worker
        #[arg(short, long, action)]
        server_and_worker: bool,
        /// server bind address
        #[arg(short, long, action)]
        binding: Option<String>,
        /// server port address
        #[arg(short, long, action)]
        port: Option<i32>,
        /// disable the banner display
        #[arg(short, long, action = ArgAction::SetTrue)]
        no_banner: bool,
    },
    #[cfg(feature = "with-db")]
    /// Perform DB operations
    Db {
        #[command(subcommand)]
        command: DbCommands,
    },
    /// Describe all application endpoints
    Routes {},
    /// Describe all application middlewares
    Middleware {
        // print out the middleware configurations.
        #[arg(short = 'c', long = "config", action)]
        show_config: bool,
    },
    /// Run a custom task
    #[clap(alias("t"))]
    Task {
        /// Task name (identifier)
        name: Option<String>,
        /// Task params (e.g. <`my_task`> foo:bar baz:qux)
        #[clap(value_parser = parse_key_val::<String,String>)]
        params: Vec<(String, String)>,
    },
    #[cfg(any(feature = "bg_redis", feature = "bg_pg", feature = "bg_sqlt"))]
    /// Managing jobs queue.
    Jobs {
        #[command(subcommand)]
        command: JobsCommands,
    },
    /// Run the scheduler
    Scheduler {
        /// Run a specific job by its name.
        #[arg(short, long, action)]
        name: Option<String>,
        /// Run jobs that are associated with a specific tag.
        #[arg(short, long, action)]
        tag: Option<String>,
        /// Specify a path to a dedicated scheduler configuration file. by
        /// default load schedulers job setting from environment config.
        #[clap(value_parser)]
        #[arg(short = 'c', long = "config", action)]
        config_path: Option<PathBuf>,
        /// Show all configured jobs
        #[arg(short, long, action)]
        list: bool,
    },
    /// code generation creates a set of files and code templates based on a
    /// predefined set of rules.
    #[cfg(debug_assertions)]
    #[clap(alias("g"))]
    Generate {
        /// What to generate
        #[command(subcommand)]
        component: ComponentArg,
    },
    #[cfg(feature = "with-db")]
    /// Validate and diagnose configurations.
    Doctor {
        /// print out the current configurations.
        #[arg(short, long, action)]
        config: bool,
        #[arg(short, long, action)]
        production: bool,
    },
    /// Display the app version
    Version {},

    /// Watch and restart the app
    #[clap(alias("w"))]
    Watch {
        /// start worker
        #[arg(short, long, action)]
        worker: bool,
        /// start same-process server and worker
        #[arg(short, long, action)]
        server_and_worker: bool,
    },
}

#[cfg(debug_assertions)]
#[derive(Subcommand)]
enum ComponentArg {
    #[cfg(feature = "with-db")]
    /// Generates a new model file for defining the data structure of your
    /// application, and test file logic.
    #[command(after_help = format!(
    "{}  
  - Generate empty model:
      $ cargo loco g model posts

  - Generate model with fields:
      $ cargo loco g model posts title:string! content:text

  - Generate model with references:
      $ cargo loco g model movies long_title:string director:references award:references:prize_id
      # 'director:references' references the 'directors' table with 'director_id' on 'movies'
      # 'award:references:prize_id' references the 'awards' table with 'prize_id' on 'movies'
",
    "Examples:".bold().underline()
))]
    Model {
        /// Name of the thing to generate
        name: String,

        /// Is it a link table? Use this in many-to-many relations
        #[arg(short, long, action)]
        link: bool,

        /// Model fields, eg. title:string hits:int
        #[clap(value_parser = parse_key_val::<String,String>)]
        fields: Vec<(String, String)>,
    },
    #[cfg(feature = "with-db")]
    /// Generates a new migration file
    #[command(after_help = format!("{}
  - Create a new table:
      $ cargo loco g migration CreatePosts title:string
      # Creates a migration to add a 'posts' table with a 'title' column of type string.

  - Add columns to an existing table:
      $ cargo loco g migration AddNameAndAgeToUsers name:string age:int
      # Adds 'name' (string) and 'age' (integer) columns to the 'users' table.

  - Remove columns from a table:
      $ cargo loco g migration RemoveNameAndAgeFromUsers name:string age:int
      # Removes 'name' and 'age' columns from the 'users' table.

  - Add a foreign key reference:
      $ cargo loco g migration AddUserRefToPosts user:references
      # Adds a reference to the 'users' table in the 'posts' table.

  - Create a join table:
      $ cargo loco g migration CreateJoinTableUsersAndGroups count:int
      # Creates a join table 'users_groups' with an additional 'count' column.

  - Create an empty migration:
      $ cargo loco g migration FixUsersTable
      # Creates a blank migration file for custom edits to the 'users' table.

After running the migration, follow these steps to complete the process:
  - Apply the migration:
    $ cargo loco db migrate
  - Generate the model entities:
    $ cargo loco db entities
", "Examples:".bold().underline()))]
    Migration {
        /// Name of the migration to generate
        name: String,
        /// Table fields, eg. title:string hits:int
        #[clap(value_parser = parse_key_val::<String,String>, )]
        fields: Vec<(String, String)>,
    },
    #[cfg(feature = "with-db")]
    /// Generates a CRUD scaffold, model and controller
    #[command(after_help = format!("{}
 $ cargo loco g model posts title:string! user:references --api", "Examples:".bold().underline()))]
    Scaffold {
        /// Name of the thing to generate
        name: String,

        /// Model fields, eg. title:string hits:int
        #[clap(value_parser = parse_key_val::<String,String>)]
        fields: Vec<(String, String)>,

        /// The kind of scaffold to generate
        #[clap(short, long, value_enum, group = "scaffold_kind_group")]
        kind: Option<loco_gen::ScaffoldKind>,

        /// Use HTMX scaffold
        #[clap(long, group = "scaffold_kind_group")]
        htmx: bool,

        /// Use HTML scaffold
        #[clap(long, group = "scaffold_kind_group")]
        html: bool,

        /// Use API scaffold
        #[clap(long, group = "scaffold_kind_group")]
        api: bool,
    },
    /// Generate a new controller with the given controller name, and test file.
    #[command(after_help = format!(
    "{}  
  - Generate an empty controller:
      $ cargo loco generate controller posts --api

  - Generate a controller with actions:
      $ cargo loco generate controller posts --api list remove update
",
    "Examples:".bold().underline()
))]
    Controller {
        /// Name of the thing to generate
        name: String,

        /// Actions
        actions: Vec<String>,

        /// The kind of controller actions to generate
        #[clap(short, long, value_enum, group = "scaffold_kind_group")]
        kind: Option<loco_gen::ScaffoldKind>,

        /// Use HTMX controller actions
        #[clap(long, group = "scaffold_kind_group")]
        htmx: bool,

        /// Use HTML controller actions
        #[clap(long, group = "scaffold_kind_group")]
        html: bool,

        /// Use API controller actions
        #[clap(long, group = "scaffold_kind_group")]
        api: bool,
    },
    /// Generate a Task based on the given name
    Task {
        /// Name of the thing to generate
        name: String,
    },
    /// Generate a scheduler jobs configuration template
    Scheduler {},
    /// Generate worker
    Worker {
        /// Name of the thing to generate
        name: String,
    },
    /// Generate mailer
    Mailer {
        /// Name of the thing to generate
        name: String,
    },
    /// Generate a deployment infrastructure
    Deployment {
        // deployment kind.
        #[clap(long, value_enum)]
        kind: DeploymentKind,
    },

    /// Override templates and allows you to take control of them. You can
    /// always go back when deleting the local template.
    #[command(after_help = format!("{}
  - Override a Specific File:
      * cargo loco generate override scaffold/api/controller.t
      * cargo loco generate override migration/add_columns.t

  - Override All Files in a Folder:
      * cargo loco generate override scaffold/htmx
      * cargo loco generate override task

  - Override All templates:
      * cargo loco generate override .
", "Examples:".bold().underline()))]
    Override {
        /// The path to a specific template or directory to copy.
        template_path: Option<String>,

        /// Show available templates to copy under the specified directory
        /// without actually coping them.
        #[arg(long, action)]
        info: bool,
    },
}

#[cfg(debug_assertions)]
impl ComponentArg {
    fn into_gen_component(self, config: &Config) -> crate::Result<loco_gen::Component> {
        match self {
            #[cfg(feature = "with-db")]
            Self::Model { name, link, fields } => {
                Ok(loco_gen::Component::Model { name, link, fields })
            }
            #[cfg(feature = "with-db")]
            Self::Migration { name, fields } => Ok(loco_gen::Component::Migration { name, fields }),
            #[cfg(feature = "with-db")]
            Self::Scaffold {
                name,
                fields,
                kind,
                htmx,
                html,
                api,
            } => {
                let kind = Self::get_kind(kind, htmx, html, api)?;

                Ok(loco_gen::Component::Scaffold { name, fields, kind })
            }
            Self::Controller {
                name,
                actions,
                kind,
                htmx,
                html,
                api,
            } => {
                let kind = Self::get_kind(kind, htmx, html, api)?;

                Ok(loco_gen::Component::Controller {
                    name,
                    actions,
                    kind,
                })
            }
            Self::Task { name } => Ok(loco_gen::Component::Task { name }),
            Self::Scheduler {} => Ok(loco_gen::Component::Scheduler {}),
            Self::Worker { name } => Ok(loco_gen::Component::Worker { name }),
            Self::Mailer { name } => Ok(loco_gen::Component::Mailer { name }),
<<<<<<< HEAD
            Self::Deployment { kind } => {
                let copy_asset_folder = &config
                    .server
                    .middlewares
                    .static_assets
                    .clone()
                    .map(|a| a.folder.path);

                let fallback_file = &config
                    .server
                    .middlewares
                    .static_assets
                    .clone()
                    .map(|a| a.fallback);
                #[cfg(feature = "with-db")]
                let postgres = config.database.uri.contains("postgres://");
                #[cfg(not(feature = "with-db"))]
                let postgres = false;
                #[cfg(feature = "with-db")]
                let sqlite = config.database.uri.contains("sqlite://");
                #[cfg(not(feature = "with-db"))]
                let sqlite = false;
                Ok(loco_gen::Component::Deployment {
                    kind,
                    asset_folder: copy_asset_folder.clone(),
                    fallback_file: fallback_file.clone(),
                    host: config.server.host.clone(),
                    port: config.server.port,
                    background_queue: config.workers.mode
                        == crate::config::WorkerMode::BackgroundQueue,
                    postgres,
                    sqlite,
                })
            }
=======
            Self::Deployment { kind } => Ok(kind.to_generator_component(config)),
>>>>>>> 458543da
            Self::Override {
                template_path: _,
                info: _,
            } => Err(crate::Error::string(
                "Error: Override could not be generated.",
            )),
        }
    }
    #[allow(clippy::similar_names)]
    fn get_kind(
        kind: Option<loco_gen::ScaffoldKind>,
        htmx: bool,
        html: bool,
        api: bool,
    ) -> Result<ScaffoldKind, Error> {
        let kind = if let Some(kind) = kind {
            kind
        } else if htmx {
            loco_gen::ScaffoldKind::Htmx
        } else if html {
            loco_gen::ScaffoldKind::Html
        } else if api {
            loco_gen::ScaffoldKind::Api
        } else {
            return Err(crate::Error::string(
                "Error: One of `kind`, `htmx`, `html`, or `api` must be specified.",
            ));
        };
        Ok(kind)
    }
}

#[derive(Subcommand)]
enum DbCommands {
    /// Create schema
    Create,
    /// Migrate schema (up)
    Migrate,
    /// Run one down migration, or add a number to run multiple down migrations
    /// (i.e. `down 2`)
    Down {
        /// The number of migrations to rollback
        #[arg(default_value_t = 1)]
        steps: u32,
    },
    /// Drop all tables, then reapply all migrations
    Reset,
    /// Migration status
    Status,
    /// Generate entity .rs files from database schema
    #[cfg(debug_assertions)]
    Entities,
    /// Truncate data in tables (without dropping)
    Truncate,
    /// Seed your database with initial data or dump tables to files.
    Seed {
        /// Clears all data in the database before seeding.
        #[arg(short, long)]
        reset: bool,
        /// Dumps all database tables to files.
        #[arg(short, long)]
        dump: bool,
        /// Specifies specific tables to dump.
        #[arg(long, value_delimiter = ',')]
        dump_tables: Option<Vec<String>>,
        /// Specifies the folder containing seed files (defaults to
        /// 'src/fixtures').
        #[arg(long, default_value = "src/fixtures")]
        from: PathBuf,
    },
    /// Dump database schema
    Schema,
}

impl From<DbCommands> for RunDbCommand {
    fn from(value: DbCommands) -> Self {
        match value {
            DbCommands::Migrate => Self::Migrate,
            DbCommands::Down { steps } => Self::Down(steps),
            DbCommands::Reset => Self::Reset,
            DbCommands::Status => Self::Status,
            #[cfg(debug_assertions)]
            DbCommands::Entities => Self::Entities,
            DbCommands::Truncate => Self::Truncate,
            DbCommands::Seed {
                reset,
                from,
                dump,
                dump_tables,
            } => Self::Seed {
                reset,
                from,
                dump,
                dump_tables,
            },
            DbCommands::Create => {
                unreachable!("Create db should't handled in the global db commands")
            }
            DbCommands::Schema => Self::Schema,
        }
    }
}

#[derive(clap::ValueEnum, Clone)]
pub enum DeploymentKind {
    Docker,
    Shuttle,
    Nginx,
}

impl DeploymentKind {
    fn to_generator_component(&self, config: &Config) -> loco_gen::Component {
        let kind = match self {
            Self::Docker => {
                let mut copy_paths = vec![];

                if let Some(static_assets) = &config.server.middlewares.static_assets {
                    let asset_folder =
                        PathBuf::from(controller::views::engines::DEFAULT_ASSET_FOLDER);
                    if asset_folder.exists() {
                        copy_paths.push(asset_folder.clone());
                    }
                    if !static_assets.folder.path.starts_with(&asset_folder) {
                        copy_paths.push(PathBuf::from(&static_assets.folder.path));
                    }
                    if !static_assets.fallback.starts_with(asset_folder) {
                        copy_paths.push(PathBuf::from(&static_assets.fallback));
                    }
                }

                let is_client_side_rendering =
                    PathBuf::from("frontend").join("package.json").exists();

                loco_gen::DeploymentKind::Docker {
                    copy_paths,
                    is_client_side_rendering,
                }
            }
            Self::Shuttle => loco_gen::DeploymentKind::Shuttle {
                runttime_version: None,
            },
            Self::Nginx => loco_gen::DeploymentKind::Nginx {
                host: config.server.host.to_string(),
                port: config.server.port,
            },
        };
        loco_gen::Component::Deployment { kind }
    }
}

#[cfg(any(feature = "bg_redis", feature = "bg_pg", feature = "bg_sqlt"))]
#[derive(Subcommand)]
enum JobsCommands {
    /// Cancels jobs with the specified names, setting their status to
    /// `cancelled`.
    Cancel {
        /// Names of jobs to cancel.
        #[arg(long)]
        name: String,
    },
    /// Deletes jobs that are either completed or cancelled.
    Tidy {},
    /// Deletes jobs based on their age in days.
    Purge {
        /// Deletes jobs with errors or cancelled, older than the specified
        /// maximum age in days.
        #[arg(long, default_value_t = 90)]
        max_age: i64,
        /// Limits the jobs being saved to those with specific criteria like
        /// completed or queued.
        #[arg(long, use_value_delimiter = true)]
        status: Option<Vec<JobStatus>>,
        /// Saves the details of jobs into a file before deleting them.
        #[arg(long)]
        dump: Option<PathBuf>,
    },
    /// Saves the details of all jobs to files in the specified folder.
    Dump {
        /// Limits the jobs being saved to those with specific criteria like
        /// completed or queued.
        #[arg(long, use_value_delimiter = true)]
        status: Option<Vec<JobStatus>>,
        /// Folder to save the job files (default: current directory).
        #[arg(short, long, default_value = ".")]
        folder: PathBuf,
    },
    /// Imports jobs from a file.
    Import {
        /// Path to the file containing job details to import.
        #[arg(short, long)]
        file: PathBuf,
    },
}

/// Parse a single key-value pair
fn parse_key_val<T, U>(
    s: &str,
) -> std::result::Result<(T, U), Box<dyn std::error::Error + Send + Sync>>
where
    T: std::str::FromStr,
    T::Err: std::error::Error + Send + Sync + 'static,
    U: std::str::FromStr,
    U::Err: std::error::Error + Send + Sync + 'static,
{
    let pos = s
        .find(':')
        .ok_or_else(|| format!("invalid KEY=value: no `:` found in `{s}`"))?;
    Ok((s[..pos].parse()?, s[pos + 1..].parse()?))
}

#[cfg(feature = "with-db")]
/// run playgroup code
///
/// # Errors
///
/// When could not create app context
pub async fn playground<H: Hooks>() -> crate::Result<AppContext> {
    let cli = Playground::parse();
    let environment: Environment = cli.environment.unwrap_or_else(resolve_from_env).into();

    let config = H::load_config(&environment).await?;

    if !H::init_logger(&config, &environment)? {
        logger::init::<H>(&config.logger)?;
    }

    let app_context = create_context::<H>(&environment, config).await?;
    Ok(app_context)
}

/// # Main CLI Function
///
/// The `main` function is the entry point for the command-line interface (CLI)
/// of the application. It parses command-line arguments, interprets the
/// specified commands, and performs corresponding actions. This function is
/// generic over `H` and `M`, where `H` represents the application hooks and `M`
/// represents the migrator trait for handling database migrations.
///
/// # Errors
///
/// Returns an any error indicating success or failure during the CLI execution.
///
/// # Example
///
/// ```rust,ignore
/// use myapp::app::App;
/// use loco_rs::cli;
/// use migration::Migrator;
///
/// #[tokio::main]
/// async fn main()  {
///     cli::main::<App, Migrator>().await
/// }
/// ```
#[cfg(feature = "with-db")]
#[allow(clippy::too_many_lines)]
#[allow(clippy::cognitive_complexity)]
pub async fn main<H: Hooks, M: MigratorTrait>() -> crate::Result<()> {
    let cli: Cli = Cli::parse();
    let environment: Environment = cli.environment.unwrap_or_else(resolve_from_env).into();

    let config = H::load_config(&environment).await?;

    if !H::init_logger(&config, &environment)? {
        logger::init::<H>(&config.logger)?;
    }

    let task_span = create_root_span(&environment);
    let _guard = task_span.enter();

    match cli.command {
        Commands::Start {
            worker,
            server_and_worker,
            binding,
            port,
            no_banner,
        } => {
            let start_mode = if worker {
                StartMode::WorkerOnly
            } else if server_and_worker {
                StartMode::ServerAndWorker
            } else {
                StartMode::ServerOnly
            };

            let boot_result = create_app::<H, M>(start_mode, &environment, config).await?;
            let serve_params = ServeParams {
                port: port.map_or(boot_result.app_context.config.server.port, |p| p),
                binding: binding
                    .unwrap_or_else(|| boot_result.app_context.config.server.binding.to_string()),
            };
            start::<H>(boot_result, serve_params, no_banner).await?;
        }
        #[cfg(feature = "with-db")]
        Commands::Db { command } => {
            if matches!(command, DbCommands::Create) {
                db::create(&config.database.uri).await?;
            } else {
                let app_context = create_context::<H>(&environment, config).await?;
                run_db::<H, M>(&app_context, command.into()).await?;
            }
        }
        #[cfg(any(feature = "bg_redis", feature = "bg_pg", feature = "bg_sqlt"))]
        Commands::Jobs { command } => {
            handle_job_command::<H>(command, &environment, config).await?;
        }
        Commands::Routes {} => {
            let app_context = create_context::<H>(&environment, config).await?;
            show_list_endpoints::<H>(&app_context);
        }
        Commands::Middleware { show_config } => {
            let app_context = create_context::<H>(&environment, config).await?;
            let middlewares = list_middlewares::<H>(&app_context);
            for middleware in middlewares.iter().filter(|m| m.enabled) {
                println!(
                    "{:<22} {}",
                    middleware.id.bold(),
                    if show_config {
                        middleware.detail.as_str()
                    } else {
                        ""
                    }
                );
            }
            println!("\n");
            for middleware in middlewares.iter().filter(|m| !m.enabled) {
                println!("{:<22} (disabled)", middleware.id.bold().dimmed(),);
            }
        }
        Commands::Task { name, params } => {
            let vars = task::Vars::from_cli_args(params);
            let app_context = create_context::<H>(&environment, config).await?;
            run_task::<H>(&app_context, name.as_ref(), &vars).await?;
        }
        Commands::Scheduler {
            name,
            config_path,
            tag,
            list,
        } => {
            let app_context = create_context::<H>(&environment, config).await?;
            run_scheduler::<H>(&app_context, config_path.as_ref(), name, tag, list).await?;
        }
        #[cfg(debug_assertions)]
        Commands::Generate { component } => {
            handle_generate_command::<H>(component, &config)?;
        }
        Commands::Doctor {
            config: config_arg,
            production,
        } => {
            if config_arg {
                println!("{}", &config);
                println!("Environment: {}", &environment);
            } else {
                let mut should_exit = false;
                for (_, check) in doctor::run_all(&config, production).await? {
                    if !should_exit && !check.valid() {
                        should_exit = true;
                    }
                    println!("{check}");
                }
                if should_exit {
                    exit(1);
                }
            }
        }
        Commands::Version {} => {
            println!("{}", H::app_version(),);
        }

        Commands::Watch {
            worker,
            server_and_worker,
        } => {
            // cargo-watch  -s 'cargo loco start'
            let mut subcmd = vec!["cargo", "loco", "start"];
            if worker {
                subcmd.push("--worker");
            } else if server_and_worker {
                subcmd.push("--server-and-worker");
            }

            cmd("cargo-watch", &["-s", &subcmd.join(" ")])
                .run()
                .map_err(|err| {
                    Error::Message(format!(
                        "failed to start with `cargo-watch`. Did you `cargo install \
                         cargo-watch`?. error details: `{err}`",
                    ))
                })?;
        }
    }
    Ok(())
}

#[cfg(not(feature = "with-db"))]
pub async fn main<H: Hooks>() -> crate::Result<()> {
    let cli = Cli::parse();
    let environment: Environment = cli.environment.unwrap_or_else(resolve_from_env).into();

    let config = H::load_config(&environment).await?;

    if !H::init_logger(&config, &environment)? {
        logger::init::<H>(&config.logger)?;
    }

    let task_span = create_root_span(&environment);
    let _guard = task_span.enter();

    match cli.command {
        Commands::Start {
            worker,
            server_and_worker,
            binding,
            port,
            no_banner,
        } => {
            let start_mode = if worker {
                StartMode::WorkerOnly
            } else if server_and_worker {
                StartMode::ServerAndWorker
            } else {
                StartMode::ServerOnly
            };

            let boot_result = create_app::<H>(start_mode, &environment, config).await?;
            let serve_params = ServeParams {
                port: port.map_or(boot_result.app_context.config.server.port, |p| p),
                binding: binding.map_or(
                    boot_result.app_context.config.server.binding.to_string(),
                    |b| b,
                ),
            };
            start::<H>(boot_result, serve_params, no_banner).await?;
        }
        Commands::Routes {} => {
            let app_context = create_context::<H>(&environment, config).await?;
            show_list_endpoints::<H>(&app_context)
        }
        Commands::Middleware { show_config } => {
            let app_context = create_context::<H>(&environment, config).await?;
            let middlewares = list_middlewares::<H>(&app_context);
            for middleware in middlewares.iter().filter(|m| m.enabled) {
                println!(
                    "{:<22} {}",
                    middleware.id.bold(),
                    if show_config {
                        middleware.detail.as_str()
                    } else {
                        ""
                    }
                );
            }
            println!("\n");
            for middleware in middlewares.iter().filter(|m| !m.enabled) {
                println!("{:<22} (disabled)", middleware.id.bold().dimmed(),);
            }
        }
        Commands::Task { name, params } => {
            let vars = task::Vars::from_cli_args(params);
            let app_context = create_context::<H>(&environment, config).await?;
            run_task::<H>(&app_context, name.as_ref(), &vars).await?;
        }
        #[cfg(any(feature = "bg_redis", feature = "bg_pg", feature = "bg_sqlt"))]
        Commands::Jobs { command } => {
            handle_job_command::<H>(command, &environment, config).await?
        }
        Commands::Scheduler {
            name,
            config_path,
            tag,
            list,
        } => {
            let app_context = create_context::<H>(&environment, config).await?;
            run_scheduler::<H>(&app_context, config_path.as_ref(), name, tag, list).await?;
        }
        #[cfg(debug_assertions)]
        Commands::Generate { component } => {
            handle_generate_command::<H>(component, &config)?;
        }
        Commands::Version {} => {
            println!("{}", H::app_version(),);
        }
        Commands::Watch {
            worker,
            server_and_worker,
        } => {
            // cargo-watch  -s 'cargo loco start'
            let mut subcmd = vec!["cargo", "loco", "start"];
            if worker {
                subcmd.push("--worker");
            } else if server_and_worker {
                subcmd.push("--server-and-worker");
            }

            cmd("cargo-watch", &["-s", &subcmd.join(" ")])
                .run()
                .map_err(|err| {
                    Error::Message(format!(
                        "failed to start with `cargo-watch`. Did you `cargo install \
                         cargo-watch`?. error details: `{err}`",
                    ))
                })?;
        }
    }
    Ok(())
}

fn show_list_endpoints<H: Hooks>(ctx: &AppContext) {
    let mut routes = list_endpoints::<H>(ctx);

    // Sort first by path, then ensure HTTP methods are in a consistent order
    routes.sort_by(|a, b| {
        let method_priority = |actions: &[_]| match actions
            .first()
            .map(ToString::to_string)
            .unwrap_or_default()
            .as_str()
        {
            "GET" => 0,
            "POST" => 1,
            "PUT" => 2,
            "PATCH" => 3,
            "DELETE" => 4,
            _ => 5,
        };

        let a_priority = method_priority(&a.actions);
        let b_priority = method_priority(&b.actions);

        a.uri.cmp(&b.uri).then(a_priority.cmp(&b_priority))
    });

    // Group routes by their first path segment and full path
    let mut path_groups: BTreeMap<String, BTreeMap<String, Vec<String>>> = BTreeMap::new();

    for router in routes {
        let path = router.uri.trim_start_matches('/');
        let segments: Vec<&str> = path.split('/').collect();
        let root = (*segments.first().unwrap_or(&"")).to_string();

        let actions_str = router
            .actions
            .iter()
            .map(ToString::to_string)
            .collect::<Vec<_>>()
            .join(",");

        path_groups
            .entry(root)
            .or_default()
            .entry(router.uri.to_string())
            .or_default()
            .push(actions_str);
    }

    // Print tree structure
    for (root, paths) in path_groups {
        println!("/{}", root.bold());
        let paths_count = paths.len();
        let mut path_idx = 0;

        for (path, methods) in paths {
            path_idx += 1;
            let is_last_path = path_idx == paths_count;
            let is_group = methods.len() > 1;

            // Print first method
            let prefix = if is_last_path && !is_group {
                "  └─ "
            } else {
                "  ├─ "
            };
            let colored_method = color_method(&methods[0]);
            println!("{prefix}{colored_method}\t{path}");

            // Print additional methods in group
            if is_group {
                for (i, method) in methods[1..].iter().enumerate() {
                    let is_last_in_group = i == methods.len() - 2;
                    let group_prefix = if is_last_path && is_last_in_group {
                        "  └─ "
                    } else {
                        "  │  "
                    };
                    let colored_method = color_method(method);
                    println!("{group_prefix}{colored_method}\t{path}");
                }

                // Add spacing between groups if not the last path
                if !is_last_path {
                    println!("  │");
                }
            }
        }
    }
}

fn color_method(method: &str) -> String {
    match method {
        "GET" => method.green().to_string(),
        "POST" => method.blue().to_string(),
        "PUT" => method.yellow().to_string(),
        "PATCH" => method.magenta().to_string(),
        "DELETE" => method.red().to_string(),
        _ => method.to_string(),
    }
}

fn create_root_span(environment: &Environment) -> tracing::Span {
    tracing::span!(tracing::Level::DEBUG, "app", environment = %environment)
}

#[cfg(any(feature = "bg_redis", feature = "bg_pg", feature = "bg_sqlt"))]
async fn handle_job_command<H: Hooks>(
    command: JobsCommands,
    environment: &Environment,
    config: Config,
) -> crate::Result<()> {
    let app_context = create_context::<H>(environment, config).await?;
    let queue = app_context.queue_provider.map_or_else(
        || {
            println!("queue not configured");
            exit(1);
        },
        |queue_provider| queue_provider,
    );

    match &command {
        JobsCommands::Cancel { name } => queue.cancel_jobs(name).await,
        JobsCommands::Tidy {} => {
            queue
                .clear_by_status(vec![JobStatus::Completed, JobStatus::Cancelled])
                .await
        }
        JobsCommands::Purge {
            max_age,
            status,
            dump,
        } => {
            let status = status.as_ref().map_or_else(
                || {
                    vec![
                        JobStatus::Failed,
                        JobStatus::Cancelled,
                        JobStatus::Queued,
                        JobStatus::Completed,
                    ]
                },
                std::clone::Clone::clone,
            );

            if let Some(path) = dump {
                let dump_path = queue
                    .dump(path.as_path(), Some(&status), Some(*max_age))
                    .await?;

                println!("Jobs successfully dumped to: {}", dump_path.display());
            }

            queue.clear_jobs_older_than(*max_age, &status).await
        }
        JobsCommands::Dump { status, folder } => {
            let dump_path = queue.dump(folder.as_path(), status.as_ref(), None).await?;
            println!("Jobs successfully dumped to: {}", dump_path.display());
            Ok(())
        }
        JobsCommands::Import { file } => queue.import(file.as_path()).await,
    }
}

#[cfg(debug_assertions)]
fn handle_generate_command<H: Hooks>(
    component: ComponentArg,
    config: &Config,
) -> crate::Result<()> {
    use std::path::Path;
    if let ComponentArg::Override {
        template_path,
        info,
    } = component
    {
        match (template_path, info) {
            // If no template path is provided, display the available templates,
            // ignoring the `--info` flag.
            (None, true | false) => {
                let templates = loco_gen::template::collect();
                println!("{}", format_templates_as_tree(templates));
            }
            // If a template path is provided and `--info` is enabled,
            // display the templates from the specified path.
            (Some(path), true) => {
                let templates = loco_gen::template::collect_files_path(Path::new(&path)).unwrap();
                println!("{}", format_templates_as_tree(templates));
            }
            // If a template path is provided and `--info` is disabled,
            // copy the template to the default local template path.
            (Some(path), false) => {
                let copied_files = loco_gen::copy_template(
                    Path::new(&path),
                    Path::new(loco_gen::template::DEFAULT_LOCAL_TEMPLATE),
                )?;
                if copied_files.is_empty() {
                    println!("{}", "No templates were found to copy.".red());
                } else {
                    println!(
                        "{}",
                        "The following templates were successfully copied:".green()
                    );
                    for f in copied_files {
                        println!(" * {}", f.display());
                    }
                }
            }
        }
    } else {
        let get_result = loco_gen::generate(
            &loco_gen::new_generator(),
            component.into_gen_component(config)?,
            &loco_gen::AppInfo {
                app_name: H::app_name().to_string(),
            },
        )?;
        let messages = loco_gen::collect_messages(&get_result);
        println!("{messages}");
    };
    Ok(())
}

#[must_use]
pub fn format_templates_as_tree(paths: Vec<PathBuf>) -> String {
    let mut categories: BTreeMap<String, BTreeMap<String, Vec<PathBuf>>> = BTreeMap::new();

    for path in paths {
        if let Some(parent) = path.parent() {
            let parent_str = parent.to_string_lossy().to_string();
            let mut components = parent_str.split('/');
            if let Some(top_level) = components.next() {
                let top_key = top_level.to_string();
                let sub_key = components.next().unwrap_or("").to_string();

                categories
                    .entry(top_key)
                    .or_default()
                    .entry(sub_key)
                    .or_default()
                    .push(path);
            }
        }
    }

    let mut output = String::new();
    output.push_str("Available templates and directories to copy:\n\n");

    for (top_level, sub_categories) in &categories {
        output.push_str(&format!("{}", format!("{top_level}\n").yellow()));

        for (sub_category, paths) in sub_categories {
            if !sub_category.is_empty() {
                output.push_str(&format!("{}", format!(" └── {sub_category}\n").yellow()));
            }

            for path in paths {
                output.push_str(&format!(
                    "   └── {}\n",
                    path.file_name().unwrap_or_default().to_string_lossy()
                ));
            }
        }
    }

    output.push_str(&format!("\n\n{}\n\n", "Usage Examples:".bold().green()));
    output.push_str(&format!("{}", "Override a Specific File:\n".bold()));
    output.push_str(&format!(
        " * cargo loco generate override {}\n",
        "scaffold/api/controller.t".yellow()
    ));
    output.push_str(&format!(
        " * cargo loco generate override {}",
        "migration/add_columns.t".yellow()
    ));
    output.push_str(&format!(
        "{}",
        "\n\nOverride All Files in a Folder:\n".bold()
    ));
    output.push_str(&format!(
        " * cargo loco generate override {}\n",
        "scaffold/htmx".yellow()
    ));
    output.push_str(&format!(
        " * cargo loco generate override {}",
        "task".yellow()
    ));
    // output.push_str(" * cargo loco generate override task");
    output.push_str(&format!("{}", "\n\nOverride All templates:\n".bold()));
    output.push_str(&format!(
        " * cargo loco generate override {}\n",
        ".".yellow()
    ));

    output
}<|MERGE_RESOLUTION|>--- conflicted
+++ resolved
@@ -398,44 +398,7 @@
             Self::Scheduler {} => Ok(loco_gen::Component::Scheduler {}),
             Self::Worker { name } => Ok(loco_gen::Component::Worker { name }),
             Self::Mailer { name } => Ok(loco_gen::Component::Mailer { name }),
-<<<<<<< HEAD
-            Self::Deployment { kind } => {
-                let copy_asset_folder = &config
-                    .server
-                    .middlewares
-                    .static_assets
-                    .clone()
-                    .map(|a| a.folder.path);
-
-                let fallback_file = &config
-                    .server
-                    .middlewares
-                    .static_assets
-                    .clone()
-                    .map(|a| a.fallback);
-                #[cfg(feature = "with-db")]
-                let postgres = config.database.uri.contains("postgres://");
-                #[cfg(not(feature = "with-db"))]
-                let postgres = false;
-                #[cfg(feature = "with-db")]
-                let sqlite = config.database.uri.contains("sqlite://");
-                #[cfg(not(feature = "with-db"))]
-                let sqlite = false;
-                Ok(loco_gen::Component::Deployment {
-                    kind,
-                    asset_folder: copy_asset_folder.clone(),
-                    fallback_file: fallback_file.clone(),
-                    host: config.server.host.clone(),
-                    port: config.server.port,
-                    background_queue: config.workers.mode
-                        == crate::config::WorkerMode::BackgroundQueue,
-                    postgres,
-                    sqlite,
-                })
-            }
-=======
             Self::Deployment { kind } => Ok(kind.to_generator_component(config)),
->>>>>>> 458543da
             Self::Override {
                 template_path: _,
                 info: _,
@@ -565,6 +528,15 @@
                         copy_paths.push(PathBuf::from(&static_assets.fallback));
                     }
                 }
+                #[cfg(feature = "with-db")]
+                let postgres = config.database.uri.contains("postgres://");
+                #[cfg(not(feature = "with-db"))]
+                let postgres = false;
+                #[cfg(feature = "with-db")]
+                let sqlite = config.database.uri.contains("sqlite://");
+                #[cfg(not(feature = "with-db"))]
+                let sqlite = false;
+
 
                 let is_client_side_rendering =
                     PathBuf::from("frontend").join("package.json").exists();
@@ -572,6 +544,11 @@
                 loco_gen::DeploymentKind::Docker {
                     copy_paths,
                     is_client_side_rendering,
+
+                    background_queue: config.workers.mode
+                        == crate::config::WorkerMode::BackgroundQueue,
+                    postgres,
+                    sqlite,
                 }
             }
             Self::Shuttle => loco_gen::DeploymentKind::Shuttle {
